

# ----------------------------------------------------------------------
#  Imports
# ----------------------------------------------------------------------

from SUAVE.Structure import Data, Data_Exception, Data_Warning
from SUAVE.Components import Component, Physical_Component, Lofted_Body, Mass_Properties
from Airfoils import Airfoil

# ------------------------------------------------------------
#   Wing
# ------------------------------------------------------------

class Wing(Lofted_Body):
    def __defaults__(self):
        
        self.tag = 'Wing'
        self.mass_properties = Mass_Properties()
        self.position  = [0.0,0.0,0.0]
        
        self.symmetric = True
<<<<<<< HEAD
        self.vertical   = False 
=======
        self.vertical  = False
        self.t_tail    = False
>>>>>>> 2a956a2f
        
        self.sweep        = 0.0
        self.taper        = 0.0
        self.dihedral     = 0.0
        self.aspect_ratio = 0.0
        self.thickness_to_chord = 0.0
        self.span_efficiency = 0.9
        self.aerodynamic_center = [0.0,0.0,0.0]
        
        self.spans = Data()
        self.spans.projected = 0.0
        
        self.areas = Data()
        self.areas.reference = 0.0
        self.areas.exposed = 0.0
        self.areas.affected = 0.0
        self.areas.wetted = 0.0
        
        self.chords = Data()
        self.chords.mean_aerodynamic = 0.0
        self.chords.mean_geometric = 0.0
        self.chords.root = 0.0
        self.chords.tip = 0.0
        
        self.twists = Data()
        self.twists.root = 0.0
        self.twists.tip = 0.0
        
        self.flaps = Data()
        self.flaps.chord = 0.0
        self.flaps.angle = 0.0
        self.flaps.span_start = 0.0
        self.flaps.span_end = 0.0
        self.flaps.type = None
        
        self.slats = Data()
        self.slats.chord = 0.0
        self.slats.angle = 0.0
        self.slats.span_start = 0.0
        self.slats.span_end = 0.0
        self.slats.type = None        
        
        self.high_lift     = False
        self.high_mach     = False
        self.vortex_lift   = False
        self.transition_x_u = 0.0
        self.transition_x_l = 0.0        
        
    def append_segment(self,segment):
        """ adds a segment to the wing """

        # assert database type
        if not isinstance(segment,Data):
            raise Component_Exception, 'input component must be of type Data()'

        # store data
        self.Segments.append(segment)
       
        return


class Container(Component.Container):
    pass


# ------------------------------------------------------------
#  Wing Sections
# ------------------------------------------------------------

class Section(Lofted_Body.Section):
    pass

class Airfoil(Airfoil):
    pass

class SectionContainer(Lofted_Body.Section.Container):
    pass

# ------------------------------------------------------------
#  Wing Segments
# ------------------------------------------------------------

class Segment(Lofted_Body.Segment):
    def __defaults__(self):
        self.tag = 'Section'
        self.AR        = 0.0
        self.TR        = 0.0
        self.area      = 0.0
        self.span      = 0.0
        self.TC        = 0.0
        self.RC        = 0.0
        self.sweep     = 0.0
        self.sweep_loc = 0.0
        self.twist     = 0.0
        self.twist_loc = 0.0


class SegmentContainer(Lofted_Body.Segment.Container):
    pass

# ------------------------------------------------------------
#  Handle Linking
# ------------------------------------------------------------
Wing.Container = Container
Section.Container  = SectionContainer #propogates to Airfoil
Segment.Container  = SegmentContainer
Wing.Section = Section
Wing.Airfoil = Airfoil
Wing.Segment = Segment



<|MERGE_RESOLUTION|>--- conflicted
+++ resolved
@@ -1,140 +1,135 @@
-
-
-# ----------------------------------------------------------------------
-#  Imports
-# ----------------------------------------------------------------------
-
-from SUAVE.Structure import Data, Data_Exception, Data_Warning
-from SUAVE.Components import Component, Physical_Component, Lofted_Body, Mass_Properties
-from Airfoils import Airfoil
-
-# ------------------------------------------------------------
-#   Wing
-# ------------------------------------------------------------
-
-class Wing(Lofted_Body):
-    def __defaults__(self):
-        
+
+
+# ----------------------------------------------------------------------
+#  Imports
+# ----------------------------------------------------------------------
+
+from SUAVE.Structure import Data, Data_Exception, Data_Warning
+from SUAVE.Components import Component, Physical_Component, Lofted_Body, Mass_Properties
+from Airfoils import Airfoil
+
+# ------------------------------------------------------------
+#   Wing
+# ------------------------------------------------------------
+
+class Wing(Lofted_Body):
+    def __defaults__(self):
+        
         self.tag = 'Wing'
-        self.mass_properties = Mass_Properties()
-        self.position  = [0.0,0.0,0.0]
-        
+        self.mass_properties = Mass_Properties()
+        self.position  = [0.0,0.0,0.0]
+        
         self.symmetric = True
-<<<<<<< HEAD
-        self.vertical   = False 
-=======
-        self.vertical  = False
-        self.t_tail    = False
->>>>>>> 2a956a2f
-        
-        self.sweep        = 0.0
-        self.taper        = 0.0
-        self.dihedral     = 0.0
-        self.aspect_ratio = 0.0
-        self.thickness_to_chord = 0.0
-        self.span_efficiency = 0.9
-        self.aerodynamic_center = [0.0,0.0,0.0]
-        
-        self.spans = Data()
-        self.spans.projected = 0.0
-        
-        self.areas = Data()
-        self.areas.reference = 0.0
-        self.areas.exposed = 0.0
-        self.areas.affected = 0.0
-        self.areas.wetted = 0.0
-        
-        self.chords = Data()
-        self.chords.mean_aerodynamic = 0.0
-        self.chords.mean_geometric = 0.0
-        self.chords.root = 0.0
-        self.chords.tip = 0.0
-        
-        self.twists = Data()
-        self.twists.root = 0.0
-        self.twists.tip = 0.0
-        
-        self.flaps = Data()
-        self.flaps.chord = 0.0
-        self.flaps.angle = 0.0
-        self.flaps.span_start = 0.0
-        self.flaps.span_end = 0.0
-        self.flaps.type = None
-        
-        self.slats = Data()
-        self.slats.chord = 0.0
-        self.slats.angle = 0.0
-        self.slats.span_start = 0.0
-        self.slats.span_end = 0.0
-        self.slats.type = None        
-        
-        self.high_lift     = False
-        self.high_mach     = False
-        self.vortex_lift   = False
-        self.transition_x_u = 0.0
-        self.transition_x_l = 0.0        
-        
-    def append_segment(self,segment):
-        """ adds a segment to the wing """
-
-        # assert database type
-        if not isinstance(segment,Data):
-            raise Component_Exception, 'input component must be of type Data()'
-
-        # store data
-        self.Segments.append(segment)
-       
+        self.vertical  = False
+        self.t_tail    = False
+        self.sweep        = 0.0
+        self.taper        = 0.0
+        self.dihedral     = 0.0
+        self.aspect_ratio = 0.0
+        self.thickness_to_chord = 0.0
+        self.span_efficiency = 0.9
+        self.aerodynamic_center = [0.0,0.0,0.0]
+        
+        self.spans = Data()
+        self.spans.projected = 0.0
+        
+        self.areas = Data()
+        self.areas.reference = 0.0
+        self.areas.exposed = 0.0
+        self.areas.affected = 0.0
+        self.areas.wetted = 0.0
+        
+        self.chords = Data()
+        self.chords.mean_aerodynamic = 0.0
+        self.chords.mean_geometric = 0.0
+        self.chords.root = 0.0
+        self.chords.tip = 0.0
+        
+        self.twists = Data()
+        self.twists.root = 0.0
+        self.twists.tip = 0.0
+        
+        self.flaps = Data()
+        self.flaps.chord = 0.0
+        self.flaps.angle = 0.0
+        self.flaps.span_start = 0.0
+        self.flaps.span_end = 0.0
+        self.flaps.type = None
+        
+        self.slats = Data()
+        self.slats.chord = 0.0
+        self.slats.angle = 0.0
+        self.slats.span_start = 0.0
+        self.slats.span_end = 0.0
+        self.slats.type = None        
+        
+        self.high_lift     = False
+        self.high_mach     = False
+        self.vortex_lift   = False
+        self.transition_x_u = 0.0
+        self.transition_x_l = 0.0        
+        
+    def append_segment(self,segment):
+        """ adds a segment to the wing """
+
+        # assert database type
+        if not isinstance(segment,Data):
+            raise Component_Exception, 'input component must be of type Data()'
+
+        # store data
+        self.Segments.append(segment)
+       
         return
-
-
-class Container(Component.Container):
-    pass
-
-
-# ------------------------------------------------------------
-#  Wing Sections
-# ------------------------------------------------------------
-
-class Section(Lofted_Body.Section):
-    pass
-
-class Airfoil(Airfoil):
-    pass
-
-class SectionContainer(Lofted_Body.Section.Container):
-    pass
-
-# ------------------------------------------------------------
-#  Wing Segments
-# ------------------------------------------------------------
-
-class Segment(Lofted_Body.Segment):
-    def __defaults__(self):
-        self.tag = 'Section'
-        self.AR        = 0.0
-        self.TR        = 0.0
-        self.area      = 0.0
-        self.span      = 0.0
-        self.TC        = 0.0
-        self.RC        = 0.0
-        self.sweep     = 0.0
-        self.sweep_loc = 0.0
-        self.twist     = 0.0
-        self.twist_loc = 0.0
-
-
-class SegmentContainer(Lofted_Body.Segment.Container):
-    pass
-
-# ------------------------------------------------------------
-#  Handle Linking
-# ------------------------------------------------------------
-Wing.Container = Container
-Section.Container  = SectionContainer #propogates to Airfoil
-Segment.Container  = SegmentContainer
-Wing.Section = Section
-Wing.Airfoil = Airfoil
-Wing.Segment = Segment
-
-
-
+
+
+class Container(Component.Container):
+    pass
+
+
+# ------------------------------------------------------------
+#  Wing Sections
+# ------------------------------------------------------------
+
+class Section(Lofted_Body.Section):
+    pass
+
+class Airfoil(Airfoil):
+    pass
+
+class SectionContainer(Lofted_Body.Section.Container):
+    pass
+
+# ------------------------------------------------------------
+#  Wing Segments
+# ------------------------------------------------------------
+
+class Segment(Lofted_Body.Segment):
+    def __defaults__(self):
+        self.tag = 'Section'
+        self.AR        = 0.0
+        self.TR        = 0.0
+        self.area      = 0.0
+        self.span      = 0.0
+        self.TC        = 0.0
+        self.RC        = 0.0
+        self.sweep     = 0.0
+        self.sweep_loc = 0.0
+        self.twist     = 0.0
+        self.twist_loc = 0.0
+
+
+class SegmentContainer(Lofted_Body.Segment.Container):
+    pass
+
+# ------------------------------------------------------------
+#  Handle Linking
+# ------------------------------------------------------------
+Wing.Container = Container
+Section.Container  = SectionContainer #propogates to Airfoil
+Segment.Container  = SegmentContainer
+Wing.Section = Section
+Wing.Airfoil = Airfoil
+Wing.Segment = Segment
+
+
+