--- conflicted
+++ resolved
@@ -111,21 +111,16 @@
         self.dynamic_pressure_ratio = 0.0
         
         self.Airfoil            = Data()
-<<<<<<< HEAD
         
         self.non_dimensional_origin = [[0.0,0.0,0.0]]
         self.PGM_minimum            = 1
         self.PGM_characteristics    = ['taper','aspect_ratio','thickness_to_chord','areas.reference','sweeps.quarter_chord','dihedral','non_dimensional_origin[0][0]','non_dimensional_origin[0][1]','non_dimensional_origin[0][2]']
         self.PGM_char_min_bounds    = [0,1.,0.001,0.1,0.001,-np.pi/4,-1.,-1.,-1.]   
         self.PGM_char_max_bounds    = [5.,np.inf,1.0,np.inf,np.pi/3,np.pi/4,1.,1.,1.]
-        #self.Segments               = SUAVE.Components.Wings.Segment_Container()
-        self.Segments               = ContainerOrdered()
-        self.Fuel_Tanks             = SUAVE.Core.Container()
-=======
-        self.Segments           = SUAVE.Core.ContainerOrdered()
-        self.control_surfaces   = SUAVE.Core.ContainerOrdered()
+        
+        self.Segments           = ContainerOrdered()
+        self.control_surfaces   = ContainerOrdered()
         self.Fuel_Tanks         = SUAVE.Core.Container()
->>>>>>> 22ae1751
 
     def append_segment(self,segment):
         """ Adds a segment to the wing 
