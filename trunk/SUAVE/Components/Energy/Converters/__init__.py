
# classes
from Combustor import Combustor
from Compression_Nozzle import Compression_Nozzle
from Compressor import Compressor
from Expansion_Nozzle import Expansion_Nozzle
from Fan import Fan
from Motor import Motor
from Motor_Lo_Fid import Motor_Lo_Fid
from Propeller import Propeller
from Propeller_Lo_Fid import Propeller_Lo_Fid
<<<<<<< HEAD
from Motor_Lo_Fid import Motor_Lo_Fid
from Ram import Ram
from Combustor import Combustor
from Expansion_Nozzle import Expansion_Nozzle
from Fan import Fan
from Compression_Nozzle import Compression_Nozzle
from Compressor import Compressor
=======
from Ram import Ram
from Solar_Panel import Solar_Panel
>>>>>>> 862bedc2
from Turbine import Turbine<|MERGE_RESOLUTION|>--- conflicted
+++ resolved
@@ -1,24 +1,14 @@
-
-# classes
-from Combustor import Combustor
-from Compression_Nozzle import Compression_Nozzle
-from Compressor import Compressor
-from Expansion_Nozzle import Expansion_Nozzle
-from Fan import Fan
-from Motor import Motor
-from Motor_Lo_Fid import Motor_Lo_Fid
-from Propeller import Propeller
+
+# classes
+from Combustor import Combustor
+from Compression_Nozzle import Compression_Nozzle
+from Compressor import Compressor
+from Expansion_Nozzle import Expansion_Nozzle
+from Fan import Fan
+from Motor import Motor
+from Motor_Lo_Fid import Motor_Lo_Fid
+from Propeller import Propeller
 from Propeller_Lo_Fid import Propeller_Lo_Fid
-<<<<<<< HEAD
-from Motor_Lo_Fid import Motor_Lo_Fid
-from Ram import Ram
-from Combustor import Combustor
-from Expansion_Nozzle import Expansion_Nozzle
-from Fan import Fan
-from Compression_Nozzle import Compression_Nozzle
-from Compressor import Compressor
-=======
-from Ram import Ram
+from Ram import Ram
 from Solar_Panel import Solar_Panel
->>>>>>> 862bedc2
 from Turbine import Turbine