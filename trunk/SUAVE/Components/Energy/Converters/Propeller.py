## @ingroup Components-Energy-Converters
# Propeller.py
#
# Created:  Jun 2014, E. Botero
# Modified: Jan 2016, T. MacDonald
#           Feb 2019, M. Vegh            

# ----------------------------------------------------------------------
#  Imports
# ----------------------------------------------------------------------

# package imports
import numpy as np
from SUAVE.Components.Energy.Energy_Component import Energy_Component
from SUAVE.Core import Data
import scipy.optimize as opt

from SUAVE.Methods.Geometry.Three_Dimensional \
     import angles_to_dcms, orientation_product, orientation_transpose

from warnings import warn

# ----------------------------------------------------------------------
#  Propeller Class
# ----------------------------------------------------------------------    
## @ingroup Components-Energy-Converters
class Propeller(Energy_Component):
    """This is a propeller component.
    
    Assumptions:
    None

    Source:
    None
    """     
    def __defaults__(self):
        """This sets the default values for the component to function.

        Assumptions:
        None

        Source:
        N/A

        Inputs:
        None

        Outputs:
        None

        Properties Used:
        None
        """         
<<<<<<< HEAD
        self.number_blades        = 0.0
        self.tip_radius           = 0.0
        self.hub_radius           = 0.0
        self.twist_distribution   = 0.0
        self.chord_distribution   = 0.0
        self.mid_chord_aligment   = 0.0
        self.thrust_angle         = 0.0
        self.radius_distribution  = None
        self.rotation             = None    #1 if clockwise , -1 if counter clockwise
        self.tag                  = 'Propeller'
        
=======
        self.tag                                            = 'propeller'
        self.prop_attributes                                = Data                        
        self.prop_attributes.number_blades                  = 0.0
        self.prop_attributes.tip_radius                     = 0.0
        self.prop_attributes.hub_radius                     = 0.0
        self.prop_attributes.twist_distribution             = 0.0
        self.prop_attributes.chord_distribution             = 0.0
        self.prop_attributes.mid_chord_alignment            = 0.0
        self.prop_attributes.lift_curve_slope               = 2.*np.pi    
        self.prop_attributes.cd_coefficients                = [.108, -.2612, .181, -.0139, .0278]  #coefficients for a 4th degree polynomial fit of Cd(Cl) for the airfoil
        self.prop_attributes.drag_reference_reynolds_number = 50000.     #drag scaling is  (Re_ref/Re) **Re_exp
        self.prop_attributes.reynolds_scaling_exponent      = .2
        self.thrust_angle                                   = 0.0
        self.origin                                         = [[0.0,0.0,0.0]] # [X,Y,Z]
        self.rotation                                       = [[0.0,0.0,0.0]] # [X,Y,Z] rotation of axis relative to
      

                 # vehicle (used in OpenVSP for thrust_angle)
>>>>>>> 90a933d2
    def spin(self,conditions):
        """Analyzes a propeller given geometry and operating conditions.

        Assumptions:
        per source

        Source:
        Qprop theory document

        Inputs:
        self.inputs.omega            [radian/s]
        conditions.freestream.
          density                    [kg/m^3]
          dynamic_viscosity          [kg/(m-s)]
          speed_of_sound             [m/s]
          temperature                [K]
        conditions.frames.
          body.transform_to_inertial (rotation matrix)
          inertial.velocity_vector   [m/s]
        conditions.propulsion.
          throttle                   [-]

        Outputs:
        conditions.propulsion.acoustic_outputs.
          number_sections            [-]
          r0                         [m]
          airfoil_chord              [m]
          blades_number              [-]
          propeller_diameter         [m]
          drag_coefficient           [-]
          lift_coefficient           [-]
          omega                      [radian/s]
          velocity                   [m/s]
          thrust                     [N]
          power                      [W]
          mid_chord_aligment         [m] (distance from the mid chord to the line axis out of the center of the blade)
        conditions.propulsion.etap   [-]
        thrust                       [N]
        torque                       [Nm]
        power                        [W]
        Cp                           [-] (coefficient of power)

        Properties Used:
<<<<<<< HEAD
        self. 
          number_blades              [-]
          tip_radius                 [m]
          hub_radius                 [m]
          twist_distribution         [radians]
          chord_distribution         [m]
          mid_chord_aligment         [m] (distance from the mid chord to the line axis out of the center of the blade)
        self.thrust_angle            [radians]
        """         
           
        #Unpack    
        B      = self.number_blades
        R      = self.tip_radius
        Rh     = self.hub_radius
        beta   = self.twist_distribution
        c      = self.chord_distribution
=======
        self.prop_attributes.
          number_blades                 [-]
          tip_radius                    [m]
          hub_radius                    [m]
          twist_distribution            [radians]
          chord_distribution            [m]
          mid_chord_aligment            [m] (distance from the mid chord to the line axis out of the center of the blade)
          lift_curve_slope              [1/radians] (2D lift curve slope of the airfoil)
          cd_coefficients               [-]
         drag_reference_reynolds_number [-]
         reynolds_scaling_exponent      [-]
        self.thrust_angle               [radians]
        """         
           
        #Unpack    
        B        = self.prop_attributes.number_blades
        R        = self.prop_attributes.tip_radius
        Rh       = self.prop_attributes.hub_radius
        beta     = self.prop_attributes.twist_distribution
        c        = self.prop_attributes.chord_distribution
        cl_a     = self.prop_attributes.lift_curve_slope
        cd_coeff = self.prop_attributes.cd_coefficients   
        re_ref   = self.prop_attributes.drag_reference_reynolds_number
        x_re     = self.prop_attributes.reynolds_scaling_exponent  
           
        
        
        
>>>>>>> 90a933d2
        omega1 = self.inputs.omega
        rho    = conditions.freestream.density[:,0,None]
        mu     = conditions.freestream.dynamic_viscosity[:,0,None]
        Vv     = conditions.frames.inertial.velocity_vector
        a      = conditions.freestream.speed_of_sound[:,0,None]
        T      = conditions.freestream.temperature[:,0,None]
        theta  = self.thrust_angle
        tc     = .12 # Thickness to chord
        
        BB     = B*B
        BBB    = BB*B
            
        # Velocity in the Body frame
        T_body2inertial = conditions.frames.body.transform_to_inertial
        T_inertial2body = orientation_transpose(T_body2inertial)
        V_body = orientation_product(T_inertial2body,Vv)
        
        # Velocity transformed to the propulsor frame
        body2thrust   = np.array([[np.cos(theta), 0., np.sin(theta)],[0., 1., 0.], [-np.sin(theta), 0., np.cos(theta)]])
        T_body2thrust = orientation_transpose(np.ones_like(T_body2inertial[:])*body2thrust)
        V_thrust      = orientation_product(T_body2thrust,V_body)
        
        # Now just use the aligned velocity
        V = V_thrust[:,0,None]
        
        nu    = mu/rho
        tol   = 1e-5 # Convergence tolerance
        
        omega = omega1*1.0
        omega = np.abs(omega)
           
        ######
        # Enter airfoil data in a better way, there is currently Re and Ma scaling from DAE51 data
        ######

        #Things that don't change with iteration
        N       = len(c) # Number of stations
        
        if self.radius_distribution is None:
            chi0    = Rh/R   # Where the propeller blade actually starts
            chi     = np.linspace(chi0,1,N+1)  # Vector of nondimensional radii
            chi     = chi[0:N]
        
        else:
            chi = self.radius_distribution
        
        
        lamda   = V/(omega*R)              # Speed ratio
        r       = chi*R                    # Radial coordinate
        pi      = np.pi
        pi2     = pi*pi
        x       = r*np.multiply(omega,1/V) # Nondimensional distance
        n       = omega/(2.*pi)            # Cycles per second
        J       = V/(2.*R*n)    
        sigma   = np.multiply(B*c,1./(2.*pi*r))          
    
        #I make the assumption that externally-induced velocity at the disk is zero
        #This can be easily changed if needed in the future:
        ua = 0.0
        ut = 0.0
        
        omegar = np.outer(omega,r)
        Ua = np.outer((V + ua),np.ones_like(r))
        Ut = omegar - ut
        U  = np.sqrt(Ua*Ua + Ut*Ut)
        
        #Things that will change with iteration
        size = (len(a),N)
    
        #Setup a Newton iteration
        psi    = np.ones(size)
        psiold = np.zeros(size)
        diff   = 1.
        
        ii = 0
        broke = False
        while (diff>tol):
            sin_psi = np.sin(psi)
            cos_psi = np.cos(psi)
            Wa      = 0.5*Ua + 0.5*U*sin_psi
            Wt      = 0.5*Ut + 0.5*U*cos_psi   
            va      = Wa - Ua
            vt      = Ut - Wt
            alpha   = beta - np.arctan2(Wa,Wt)
            W       = (Wa*Wa + Wt*Wt)**0.5
            Ma      = (W)/a #a is the speed of sound
            
            #if np.any(Ma> 1.0):
                #warn('Propeller blade tips are supersonic.', Warning)
            
            lamdaw = r*Wa/(R*Wt)
            
            # Limiter to keep from Nan-ing
            lamdaw[lamdaw<0.] = 0.
            
            f            = (B/2.)*(1.-r/R)/lamdaw
            piece        = np.exp(-f)
            arccos_piece = np.arccos(piece)
            F            = 2.*arccos_piece/pi
            Gamma        = vt*(4.*pi*r/B)*F*(1.+(4.*lamdaw*R/(pi*B*r))*(4.*lamdaw*R/(pi*B*r)))**0.5
            
            # Estimate Cl max
            Re         = (W*c)/nu 
            Cl_max_ref = -0.0009*tc**3 + 0.0217*tc**2 - 0.0442*tc + 0.7005
            Re_ref     = 9.*10**6      
            Cl1maxp    = Cl_max_ref * ( Re / Re_ref ) **0.1
            
            # Ok, from the airfoil data, given Re, Ma, alpha we need to find Cl
            Cl = cl_a*alpha
            
            # By 90 deg, it's totally stalled.
            Cl[Cl>Cl1maxp]  = Cl1maxp[Cl>Cl1maxp] # This line of code is what changed the regression testing
            Cl[alpha>=pi/2] = 0.
            
            # Scale for Mach, this is Karmen_Tsien
            Cl[Ma[:,:]<1.] = Cl[Ma[:,:]<1.]/((1-Ma[Ma[:,:]<1.]*Ma[Ma[:,:]<1.])**0.5+((Ma[Ma[:,:]<1.]*Ma[Ma[:,:]<1.])/(1+(1-Ma[Ma[:,:]<1.]*Ma[Ma[:,:]<1.])**0.5))*Cl[Ma<1.]/2)
            
            # If the blade segments are supersonic, don't scale
            Cl[Ma[:,:]>=1.] = Cl[Ma[:,:]>=1.] 
            
            Rsquiggly = Gamma - 0.5*W*c*Cl
            
            #An analytical derivative for dR_dpsi, this is derived by taking a derivative of the above equations
            #This was solved symbolically in Matlab and exported        
            f_wt_2 = 4*Wt*Wt
            f_wa_2 = 4*Wa*Wa
            Ucospsi  = U*cos_psi
            Usinpsi  = U*sin_psi
            Utcospsi = Ut*cos_psi
            Uasinpsi = Ua*sin_psi
            
            UapUsinpsi = (Ua + Usinpsi)
            utpUcospsi = (Ut + Ucospsi)
            
            utpUcospsi2 = utpUcospsi*utpUcospsi
            UapUsinpsi2 = UapUsinpsi*UapUsinpsi
            
            dR_dpsi = ((4.*U*r*arccos_piece*sin_psi*((16.*UapUsinpsi2)/(BB*pi2*f_wt_2) + 1.)**(0.5))/B - 
                       (pi*U*(Ua*cos_psi - Ut*sin_psi)*(beta - np.arctan((Wa+Wa)/(Wt+Wt))))/(2.*(f_wt_2 + f_wa_2)**(0.5))
                       + (pi*U*(f_wt_2 +f_wa_2)**(0.5)*(U + Utcospsi  +  Uasinpsi))/(2.*(f_wa_2/(f_wt_2) + 1.)*utpUcospsi2)
                       - (4.*U*piece*((16.*UapUsinpsi2)/(BB*pi2*f_wt_2) + 1.)**(0.5)*(R - r)*(Ut/2. - 
                      (Ucospsi)/2.)*(U + Utcospsi + Uasinpsi ))/(f_wa_2*(1. - np.exp(-(B*(Wt+Wt)*(R - 
                       r))/(r*(Wa+Wa))))**(0.5)) + (128.*U*r*arccos_piece*(Wa+Wa)*(Ut/2. - (Ucospsi)/2.)*(U + 
                       Utcospsi  + Uasinpsi ))/(BBB*pi2*utpUcospsi*utpUcospsi2*((16.*f_wa_2)/(BB*pi2*f_wt_2) + 1.)**(0.5))) 
            
            dR_dpsi[np.isnan(dR_dpsi)] = 0.1
                      
            dpsi   = -Rsquiggly/dR_dpsi
            psi    = psi + dpsi
            diff   = np.max(abs(psiold-psi))
            psiold = psi
            
            # If its really not going to converge
            if np.any(psi>(pi*85.0/180.)) and np.any(dpsi>0.0):
                broke = True
                break
                
            ii+=1
                
            if ii>2000:
                broke = True
                break

<<<<<<< HEAD
        #There is also RE scaling
        #This is an atrocious fit of DAE51 data at RE=50k for Cd
        Cdval = (0.108*(Cl*Cl*Cl*Cl)-0.2612*(Cl*Cl*Cl)+0.181*(Cl*Cl)-0.0139*Cl+0.0278)*((50000./Re)**0.2)
        Cdval[alpha>=pi/2] = 2.
        
        #More Cd scaling from Mach from AA241ab notes for turbulent skin friction
        Tw_Tinf = 1. + 1.78*(Ma*Ma)
        Tp_Tinf = 1. + 0.035*(Ma*Ma) + 0.45*(Tw_Tinf-1.)
        Tp      = (Tp_Tinf)*T
        Rp_Rinf = (Tp_Tinf**2.5)*(Tp+110.4)/(T+110.4)
        
        Cd = ((1/Tp_Tinf)*(1/Rp_Rinf)**0.2)*Cdval
        
        epsilon  = Cd/Cl
        epsilon[epsilon==np.inf] = 10. 
        deltar   = (r[1]-r[0])
        thrust   = rho*B*(np.sum(Gamma*(Wt-epsilon*Wa)*deltar,axis=1)[:,None])
        torque   = rho*B*np.sum(Gamma*(Wa+epsilon*Wt)*r*deltar,axis=1)[:,None]
        power    = torque*omega       

        D        = 2*R
        Cp       = power/(rho*(n*n*n)*(D*D*D*D*D))
        Ct       = thrust/(rho*(n*n)*(D*D*D*D))
        Cq       = torque/(rho*(n*n)*(D*D*D*D*D))
        
        qs = 0.5 *rho * (Vv[0][0] + np.mean(np.sqrt(vt**2 + va**2)))**2
        Cts      = thrust/(qs**np.pi*(R**2))
   
        thrust[conditions.propulsion.throttle[:,0] <=0.0] = 0.0
        power[conditions.propulsion.throttle[:,0]  <=0.0] = 0.0
        
        thrust[omega1<0.0] = - thrust[omega1<0.0]

        etap     = V*thrust/power     
        
        conditions.propulsion.etap = etap
        
        # store data
        results_conditions = Data     
        outputs   = results_conditions(
            n_blades                  = B,
            R                         = R,
            D                         = D,
            number_sections           = N,
            radius_distribution       = np.linspace(Rh ,R, N),
            chord_distribution        = c,     
            twist_distribution        = beta,            
            r0                        = r,
            thrust_angle              = theta,
            speed_of_sound            = conditions.freestream.speed_of_sound,
            density                   = conditions.freestream.density,
            velocity                  = Vv, 
            vt                        = vt, 
            va                        = va, 
            drag_coefficient          = Cd,
            lift_coefficient          = Cl,       
            omega                     = omega,          
            
            blade_dT_dR               = rho*(Gamma*(Wt-epsilon*Wa)),   
            blade_dT_dr               = rho*(Gamma*(Wt-epsilon*Wa))*R,  
            blade_T_distribution      = rho*(Gamma*(Wt-epsilon*Wa))*deltar, 
            blade_T                   = thrust/B,  
            Ct                        = 0, 
            Cts                       = 0, 
            
            blade_dQ_dR               = rho*(Gamma*(Wa+epsilon*Wt)*r), 
            blade_dQ_dr               = rho*(Gamma*(Wa+epsilon*Wt)*r)*R,
            blade_Q_distribution      = rho*(Gamma*(Wa+epsilon*Wt)*r)*deltar,
            blade_Q                   = torque/B,   
            Cq                        = 0, 
            
            power                     = power,
            
            mid_chord_aligment        = self.mid_chord_aligment     
        ) 
        
        return thrust, torque, power, Cp, outputs  , etap  

    

    def spin_variable_pitch(self,conditions):
        """ Analyzes a propeller given geometry and operating conditions
                 
                 Inputs:
                     hub radius
                     tip radius
                     rotation rate
                     freestream velocity
                     number of blades
                     number of stations
                     chord distribution
                     twist distribution
                     airfoil data
       
                 Outputs:
                     Power coefficient
                     Thrust coefficient
                     
                 Assumptions:
                     Based on Qprop Theory document
       
           """
           
        #Unpack    
        B       = self.number_blades
        R       = self.tip_radius
        Rh      = self.hub_radius
        beta_in = self.twist_distribution
        c       = self.chord_distribution
        omega1  = self.inputs.omega
        rho     = conditions.freestream.density[:,0,None]
        mu      = conditions.freestream.dynamic_viscosity[:,0,None]
        Vv      = conditions.frames.inertial.velocity_vector
        a       = conditions.freestream.speed_of_sound[:,0,None]
        T       = conditions.freestream.temperature[:,0,None]
        theta   = self.thrust_angle
        tc      = .12 # Thickness to chord
        beta_c  = conditions.propulsion.pitch_command
        ducted  = self.ducted
        
        beta   = beta_in + beta_c
        
        BB     = B*B
        BBB    = BB*B
            
        # Velocity in the Body frame
        T_body2inertial = conditions.frames.body.transform_to_inertial
        T_inertial2body = orientation_transpose(T_body2inertial)
        V_body = orientation_product(T_inertial2body,Vv)
        
        # Velocity transformed to the propulsor frame
        body2thrust   = np.array([[np.cos(theta), 0., np.sin(theta)],[0., 1., 0.], [-np.sin(theta), 0., np.cos(theta)]])
        T_body2thrust = orientation_transpose(np.ones_like(T_body2inertial[:])*body2thrust)
        V_thrust      = orientation_product(T_body2thrust,V_body)
        
        # Now just use the aligned velocity
        V = V_thrust[:,0,None]
        
        nu    = mu/rho
        tol   = 1e-6 # Convergence tolerance
        
        omega = omega1*1.0
        omega = np.abs(omega)
           
        ######
        # Enter airfoil data in a better way, there is currently Re and Ma scaling from DAE51 data
        ######

        #Things that don't change with iteration
        N       = len(c) # Number of stations
        chi0    = Rh/R   # Where the propeller blade actually starts
        chi     = np.linspace(chi0,1,N+1)  # Vector of nondimensional radii
        chi     = chi[0:N]
        lamda   = V/(omega*R)              # Speed ratio
        r       = chi*R                    # Radial coordinate
        pi      = np.pi
        pi2     = pi*pi
        x       = r*np.multiply(omega,1/V) # Nondimensional distance
        n       = omega/(2.*pi)            # Cycles per second
        J       = V/(2.*R*n)    
        sigma   = np.multiply(B*c,1./(2.*pi*r))          
    
        #I make the assumption that externally-induced velocity at the disk is zero
        #This can be easily changed if needed in the future:
        ua = 0.0
        ut = 0.0
        
        omegar = np.outer(omega,r)
        Ua = np.outer((V + ua),np.ones_like(r))
        Ut = omegar - ut
        U  = np.sqrt(Ua*Ua + Ut*Ut)
        
        #Things that will change with iteration
        size = (len(a),N)
    
        #Setup a Newton iteration
        psi    = np.ones(size)*0.5
        psiold = np.zeros(size)
        diff   = 1.
        
        ii = 0
        while (diff>tol):
            sin_psi = np.sin(psi)
            cos_psi = np.cos(psi)
            Wa      = 0.5*Ua + 0.5*U*sin_psi
            Wt      = 0.5*Ut + 0.5*U*cos_psi   
            #va     = Wa - Ua
            vt      = Ut - Wt
            alpha   = beta - np.arctan2(Wa,Wt)
            W       = (Wa*Wa + Wt*Wt)**0.5
            Ma      = (W)/a #a is the speed of sound
            
            #if np.any(Ma> 1.0):
                #warn('Propeller blade tips are supersonic.', Warning)
            
            lamdaw = r*Wa/(R*Wt)
            
            # Limiter to keep from Nan-ing
            lamdaw[lamdaw<0.] = 0.
            
            f            = (B/2.)*(1.-r/R)/lamdaw
            piece        = np.exp(-f)
            arccos_piece = np.arccos(piece)
            F            = 2.*arccos_piece/pi
            Gamma        = vt*(4.*pi*r/B)*F*(1.+(4.*lamdaw*R/(pi*B*r))*(4.*lamdaw*R/(pi*B*r)))**0.5
            
            # Estimate Cl max
            Re         = (W*c)/nu 
            #Cl_max_ref = -0.0009*tc**3 + 0.0217*tc**2 - 0.0442*tc + 0.7005
            #Re_ref     = 9.*10**6      
            #Cl1maxp    = Cl_max_ref * ( Re / Re_ref ) **0.1
            
            # Ok, from the airfoil data, given Re, Ma, alpha we need to find Cl
            Cl = 2.*pi*alpha
            
            # By 90 deg, it's totally stalled.
            #Cl[Cl>Cl1maxp]  = Cl1maxp[Cl>Cl1maxp]
            Cl[alpha>=pi/2] = 0.
            
            
            ## Scale for Mach, this is Karmen_Tsien
            #Cl[Ma[:,:]<1.] = Cl[Ma[:,:]<1.]/((1-Ma[Ma[:,:]<1.]*Ma[Ma[:,:]<1.])**0.5+((Ma[Ma[:,:]<1.]*Ma[Ma[:,:]<1.])/(1+(1-Ma[Ma[:,:]<1.]*Ma[Ma[:,:]<1.])**0.5))*Cl[Ma<1.]/2)
            
            ## If the blade segments are supersonic, don't scale
            #Cl[Ma[:,:]>=1.] = Cl[Ma[:,:]>=1.] 
            
            Rsquiggly = Gamma - 0.5*W*c*Cl
            
            #An analytical derivative for dR_dpsi, this is derived by taking a derivative of the above equations
            #This was solved symbolically in Matlab and exported        
            f_wt_2 = 4*Wt*Wt
            f_wa_2 = 4*Wa*Wa
            Ucospsi  = U*cos_psi
            Usinpsi  = U*sin_psi
            Utcospsi = Ut*cos_psi
            Uasinpsi = Ua*sin_psi
            
            UapUsinpsi = (Ua + Usinpsi)
            utpUcospsi = (Ut + Ucospsi)
            
            utpUcospsi2 = utpUcospsi*utpUcospsi
            UapUsinpsi2 = UapUsinpsi*UapUsinpsi
            
            dR_dpsi = ((4.*U*r*arccos_piece*sin_psi*((16.*UapUsinpsi2)/(BB*pi2*f_wt_2) + 1.)**(0.5))/B - 
                       (pi*U*(Ua*cos_psi - Ut*sin_psi)*(beta - np.arctan((Wa+Wa)/(Wt+Wt))))/(2.*(f_wt_2 + f_wa_2)**(0.5))
                       + (pi*U*(f_wt_2 +f_wa_2)**(0.5)*(U + Utcospsi  +  Uasinpsi))/(2.*(f_wa_2/(f_wt_2) + 1.)*utpUcospsi2)
                       - (4.*U*piece*((16.*UapUsinpsi2)/(BB*pi2*f_wt_2) + 1.)**(0.5)*(R - r)*(Ut/2. - 
                      (Ucospsi)/2.)*(U + Utcospsi + Uasinpsi ))/(f_wa_2*(1. - np.exp(-(B*(Wt+Wt)*(R - 
                       r))/(r*(Wa+Wa))))**(0.5)) + (128.*U*r*arccos_piece*(Wa+Wa)*(Ut/2. - (Ucospsi)/2.)*(U + 
                       Utcospsi  + Uasinpsi ))/(BBB*pi2*utpUcospsi*utpUcospsi2*((16.*f_wa_2)/(BB*pi2*f_wt_2) + 1.)**(0.5))) 
            
            dR_dpsi[np.isnan(dR_dpsi)] = 0.1
                      
            dpsi   = -Rsquiggly/dR_dpsi
            psi    = psi + dpsi
            diff   = np.max(abs(psiold-psi))
            psiold = psi

        #There is also RE scaling
        #This is an atrocious fit of DAE51 data at RE=50k for Cd
        Cdval = (0.108*(Cl*Cl*Cl*Cl)-0.2612*(Cl*Cl*Cl)+0.181*(Cl*Cl)-0.0139*Cl+0.0278)*((50000./Re)**0.2)
=======
        Re      = (W*c)/nu
        
        #use a 4th degree polynomial fit with Reynolds number scaling for Cd
        Cdval = (cd_coeff[0] *(Cl*Cl*Cl*Cl)+cd_coeff[1]*(Cl*Cl*Cl)+cd_coeff[2]*(Cl*Cl)+cd_coeff[3]*Cl+cd_coeff[4])*((re_ref/Re)**x_re)  
>>>>>>> 90a933d2
        Cdval[alpha>=pi/2] = 2.
        
        #More Cd scaling from Mach from AA241ab notes for turbulent skin friction
        Tw_Tinf = 1. + 1.78*(Ma*Ma)
        Tp_Tinf = 1. + 0.035*(Ma*Ma) + 0.45*(Tw_Tinf-1.)
        Tp      = (Tp_Tinf)*T
        Rp_Rinf = (Tp_Tinf**2.5)*(Tp+110.4)/(T+110.4)
        
        Cd = ((1/Tp_Tinf)*(1/Rp_Rinf)**0.2)*Cdval
        
        epsilon  = Cd/Cl
        epsilon[epsilon==np.inf] = 10. 
        deltar   = (r[1]-r[0])
        thrust   = rho*B*(np.sum(Gamma*(Wt-epsilon*Wa)*deltar,axis=1)[:,None])
        torque   = rho*B*np.sum(Gamma*(Wa+epsilon*Wt)*r*deltar,axis=1)[:,None]
        power    = torque*omega       
        
        if ducted == True:
            thrust = thrust*1.02 # 2% extra thrust for duct effects
       
    
        D        = 2*R
        Cp       = power/(rho*(n*n*n)*(D*D*D*D*D))
        Ct       = thrust/(rho*(n*n)*(D*D*D*D))
        Cq       = torque/(rho*(n*n)*(D*D*D*D*D))
        
        qs = 0.5 *rho * (Vv[0][0] + np.mean(np.sqrt(vt**2 + va**2)))**2
        Cts      = thrust/(qs**np.pi*(R**2))
   
        thrust[conditions.propulsion.throttle[:,0] <=0.0] = 0.0
        power[conditions.propulsion.throttle[:,0]  <=0.0] = 0.0
        
        thrust[omega1<0.0] = - thrust[omega1<0.0]

        etap     = V*thrust/power     
        
        conditions.propulsion.etap = etap
        
        # store data
        results_conditions = Data     
        outputs   = results_conditions(
            n_blades                  = B,
            R                         = R,
            D                         = D,
            number_sections           = N,
            radius_distribution       = np.linspace(Rh ,R, N),
            chord_distribution        = c,     
            twist_distribution        = beta,            
            r0                        = r,
            thrust_angle              = theta,
            speed_of_sound            = conditions.freestream.speed_of_sound,
            density                   = conditions.freestream.density,
            velocity                  = Vv, 
            vt                        = vt, 
            va                        = va, 
            drag_coefficient          = Cd,
            lift_coefficient          = Cl,       
            omega                     = omega,          
            
            blade_dT_dR               = rho*(Gamma*(Wt-epsilon*Wa)),   
            blade_dT_dr               = rho*(Gamma*(Wt-epsilon*Wa))*R,  
            blade_T_distribution      = rho*(Gamma*(Wt-epsilon*Wa))*deltar, 
            blade_T                   = thrust/B,  
            Ct                        = 0, 
            Cts                       = 0, 
            
            blade_dQ_dR               = rho*(Gamma*(Wa+epsilon*Wt)*r), 
            blade_dQ_dr               = rho*(Gamma*(Wa+epsilon*Wt)*r)*R,
            blade_Q_distribution      = rho*(Gamma*(Wa+epsilon*Wt)*r)*deltar,
            blade_Q                   = torque/B,   
            Cq                        = 0, 
            
            power                     = power,
            
            mid_chord_aligment        = self.mid_chord_aligment     
        ) 
        
        return thrust, torque, power, Cp, outputs  , etap     
    
    def spin_surrogate(self,conditions):
        
        # unpack
        surrogate = self.surrogate
        altitude  = conditions.freestream.altitude
        Vv        = conditions.frames.inertial.velocity_vector
        rho       = conditions.freestream.density[:,0,None]        
        omega     = self.inputs.omega
        R         = self.tip_radius 
        theta     = self.thrust_angle
        
        
        # Velocity in the Body frame
        T_body2inertial = conditions.frames.body.transform_to_inertial
        T_inertial2body = orientation_transpose(T_body2inertial)
        V_body = orientation_product(T_inertial2body,Vv)
    
        # Velocity transformed to the propulsor frame
        body2thrust   = np.array([[np.cos(theta), 0., np.sin(theta)],[0., 1., 0.], [-np.sin(theta), 0., np.cos(theta)]])
        T_body2thrust = orientation_transpose(np.ones_like(T_body2inertial[:])*body2thrust)
        V_thrust      = orientation_product(T_body2thrust,V_body)
    
        # Now just use the aligned velocity
        velocity = V_thrust[:,0,None] 
        
        velocity[velocity==0.] = np.sqrt(self.design_thrust/(2*rho[velocity==0.]*np.pi*(self.tip_radius**2)))

        # Diameter
        D = R*2  
        
        omega[omega==0] = 1e-6 

        # Advance Ratio
        n = omega/(2*np.pi)
        J = velocity/(n*D)
        
        # Surrogate input
        xyz = np.hstack([J,altitude])
        
        # Use the surrogate
        eta = surrogate.efficiency.predict(xyz)
        Cp  = surrogate.power_coefficient.predict(xyz)
        
        # Get results
        Ct  = eta*Cp/J
        Cq  = Cp/(2*np.pi)
        
        thrust = Ct*rho*(n**2)*(D**4)
        torque = Cq*rho*(n**2)*(D**5)
        power  = Cp*rho*(n**3)*(D**5)
        
        #thrust[omega<0.0] = - thrust[omega<0.0]
        
        conditions.propulsion.etap = eta

        return thrust, torque, power, Cp<|MERGE_RESOLUTION|>--- conflicted
+++ resolved
@@ -50,39 +50,16 @@
 
         Properties Used:
         None
-        """         
-<<<<<<< HEAD
-        self.number_blades        = 0.0
-        self.tip_radius           = 0.0
-        self.hub_radius           = 0.0
-        self.twist_distribution   = 0.0
-        self.chord_distribution   = 0.0
-        self.mid_chord_aligment   = 0.0
-        self.thrust_angle         = 0.0
-        self.radius_distribution  = None
-        self.rotation             = None    #1 if clockwise , -1 if counter clockwise
-        self.tag                  = 'Propeller'
-        
-=======
-        self.tag                                            = 'propeller'
-        self.prop_attributes                                = Data                        
-        self.prop_attributes.number_blades                  = 0.0
-        self.prop_attributes.tip_radius                     = 0.0
-        self.prop_attributes.hub_radius                     = 0.0
-        self.prop_attributes.twist_distribution             = 0.0
-        self.prop_attributes.chord_distribution             = 0.0
-        self.prop_attributes.mid_chord_alignment            = 0.0
-        self.prop_attributes.lift_curve_slope               = 2.*np.pi    
-        self.prop_attributes.cd_coefficients                = [.108, -.2612, .181, -.0139, .0278]  #coefficients for a 4th degree polynomial fit of Cd(Cl) for the airfoil
-        self.prop_attributes.drag_reference_reynolds_number = 50000.     #drag scaling is  (Re_ref/Re) **Re_exp
-        self.prop_attributes.reynolds_scaling_exponent      = .2
-        self.thrust_angle                                   = 0.0
-        self.origin                                         = [[0.0,0.0,0.0]] # [X,Y,Z]
-        self.rotation                                       = [[0.0,0.0,0.0]] # [X,Y,Z] rotation of axis relative to
-      
-
-                 # vehicle (used in OpenVSP for thrust_angle)
->>>>>>> 90a933d2
+        """
+        self.number_blades                  = 0.0
+        self.tip_radius                     = 0.0
+        self.hub_radius                     = 0.0
+        self.twist_distribution             = 0.0
+        self.chord_distribution             = 0.0
+        self.mid_chord_aligment             = 0.0
+        self.thrust_angle                   = 'Propeller'
+        
+        
     def spin(self,conditions):
         """Analyzes a propeller given geometry and operating conditions.
 
@@ -126,7 +103,6 @@
         Cp                           [-] (coefficient of power)
 
         Properties Used:
-<<<<<<< HEAD
         self. 
           number_blades              [-]
           tip_radius                 [m]
@@ -143,36 +119,6 @@
         Rh     = self.hub_radius
         beta   = self.twist_distribution
         c      = self.chord_distribution
-=======
-        self.prop_attributes.
-          number_blades                 [-]
-          tip_radius                    [m]
-          hub_radius                    [m]
-          twist_distribution            [radians]
-          chord_distribution            [m]
-          mid_chord_aligment            [m] (distance from the mid chord to the line axis out of the center of the blade)
-          lift_curve_slope              [1/radians] (2D lift curve slope of the airfoil)
-          cd_coefficients               [-]
-         drag_reference_reynolds_number [-]
-         reynolds_scaling_exponent      [-]
-        self.thrust_angle               [radians]
-        """         
-           
-        #Unpack    
-        B        = self.prop_attributes.number_blades
-        R        = self.prop_attributes.tip_radius
-        Rh       = self.prop_attributes.hub_radius
-        beta     = self.prop_attributes.twist_distribution
-        c        = self.prop_attributes.chord_distribution
-        cl_a     = self.prop_attributes.lift_curve_slope
-        cd_coeff = self.prop_attributes.cd_coefficients   
-        re_ref   = self.prop_attributes.drag_reference_reynolds_number
-        x_re     = self.prop_attributes.reynolds_scaling_exponent  
-           
-        
-        
-        
->>>>>>> 90a933d2
         omega1 = self.inputs.omega
         rho    = conditions.freestream.density[:,0,None]
         mu     = conditions.freestream.dynamic_viscosity[:,0,None]
@@ -336,7 +282,6 @@
                 broke = True
                 break
 
-<<<<<<< HEAD
         #There is also RE scaling
         #This is an atrocious fit of DAE51 data at RE=50k for Cd
         Cdval = (0.108*(Cl*Cl*Cl*Cl)-0.2612*(Cl*Cl*Cl)+0.181*(Cl*Cl)-0.0139*Cl+0.0278)*((50000./Re)**0.2)
@@ -598,12 +543,6 @@
         #There is also RE scaling
         #This is an atrocious fit of DAE51 data at RE=50k for Cd
         Cdval = (0.108*(Cl*Cl*Cl*Cl)-0.2612*(Cl*Cl*Cl)+0.181*(Cl*Cl)-0.0139*Cl+0.0278)*((50000./Re)**0.2)
-=======
-        Re      = (W*c)/nu
-        
-        #use a 4th degree polynomial fit with Reynolds number scaling for Cd
-        Cdval = (cd_coeff[0] *(Cl*Cl*Cl*Cl)+cd_coeff[1]*(Cl*Cl*Cl)+cd_coeff[2]*(Cl*Cl)+cd_coeff[3]*Cl+cd_coeff[4])*((re_ref/Re)**x_re)  
->>>>>>> 90a933d2
         Cdval[alpha>=pi/2] = 2.
         
         #More Cd scaling from Mach from AA241ab notes for turbulent skin friction
