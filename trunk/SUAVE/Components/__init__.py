
# classes
from Component import Component
from Component_Exception import Component_Exception

from Mass_Properties import Mass_Properties
<<<<<<< HEAD
from Mass_Props import Mass_Props
=======
>>>>>>> 80a33a9b
from Physical_Component import Physical_Component

from Lofted_Body import Lofted_Body
from Envelope import Envelope
from Cost import Cost

# packages
import Wings
import Fuselages
import Propulsors
import Payloads
import Energy
import Systems<|MERGE_RESOLUTION|>--- conflicted
+++ resolved
@@ -1,23 +1,19 @@
-
-# classes
-from Component import Component
-from Component_Exception import Component_Exception
-
+
+# classes
+from Component import Component
+from Component_Exception import Component_Exception
+
 from Mass_Properties import Mass_Properties
-<<<<<<< HEAD
-from Mass_Props import Mass_Props
-=======
->>>>>>> 80a33a9b
-from Physical_Component import Physical_Component
-
-from Lofted_Body import Lofted_Body
-from Envelope import Envelope
-from Cost import Cost
-
-# packages
-import Wings
-import Fuselages
-import Propulsors
-import Payloads
-import Energy
+from Physical_Component import Physical_Component
+
+from Lofted_Body import Lofted_Body
+from Envelope import Envelope
+from Cost import Cost
+
+# packages
+import Wings
+import Fuselages
+import Propulsors
+import Payloads
+import Energy
 import Systems