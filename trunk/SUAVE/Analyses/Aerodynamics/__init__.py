## @defgroup Analyses-Aerodynamics Aerodynamics
# These are the analyses that control aerodynamic evaluations.
# @ingroup Analyses


from .Aerodynamics                 import Aerodynamics
from .AVL                          import AVL
from .AVL_Inviscid                 import AVL_Inviscid 
from .Fidelity_Zero                import Fidelity_Zero
from .Markup                       import Markup
<<<<<<< HEAD
from .Process_Geometry             import Process_Geometry
from .Results                      import Results 
=======
from .Process_Geometry             import Process_Geometry 
from .Supersonic_Zero              import Supersonic_Zero
>>>>>>> 22ae1751
from .Vortex_Lattice               import Vortex_Lattice
from .AERODAS                      import AERODAS
from .SU2_Euler                    import SU2_Euler
from .SU2_inviscid                 import SU2_inviscid
from .SU2_Euler_Super              import SU2_Euler_Super
from .SU2_inviscid_Super           import SU2_inviscid_Super
from .Supersonic_OpenVSP_Wave_Drag import Supersonic_OpenVSP_Wave_Drag
from .Lifting_Line                 import Lifting_Line
<|MERGE_RESOLUTION|>--- conflicted
+++ resolved
@@ -1,25 +1,18 @@
-## @defgroup Analyses-Aerodynamics Aerodynamics
-# These are the analyses that control aerodynamic evaluations.
-# @ingroup Analyses
-
-
-from .Aerodynamics                 import Aerodynamics
-from .AVL                          import AVL
-from .AVL_Inviscid                 import AVL_Inviscid 
-from .Fidelity_Zero                import Fidelity_Zero
-from .Markup                       import Markup
-<<<<<<< HEAD
-from .Process_Geometry             import Process_Geometry
-from .Results                      import Results 
-=======
-from .Process_Geometry             import Process_Geometry 
-from .Supersonic_Zero              import Supersonic_Zero
->>>>>>> 22ae1751
-from .Vortex_Lattice               import Vortex_Lattice
-from .AERODAS                      import AERODAS
-from .SU2_Euler                    import SU2_Euler
-from .SU2_inviscid                 import SU2_inviscid
-from .SU2_Euler_Super              import SU2_Euler_Super
-from .SU2_inviscid_Super           import SU2_inviscid_Super
-from .Supersonic_OpenVSP_Wave_Drag import Supersonic_OpenVSP_Wave_Drag
-from .Lifting_Line                 import Lifting_Line
+## @defgroup Analyses-Aerodynamics Aerodynamics
+# These are the analyses that control aerodynamic evaluations.
+# @ingroup Analyses
+
+from .Aerodynamics                 import Aerodynamics
+from .AVL                          import AVL
+from .AVL_Inviscid                 import AVL_Inviscid 
+from .Fidelity_Zero                import Fidelity_Zero
+from .Markup                       import Markup
+from .Process_Geometry             import Process_Geometry 
+from .Vortex_Lattice               import Vortex_Lattice 
+from .AERODAS                      import AERODAS
+from .SU2_Euler                    import SU2_Euler
+from .SU2_inviscid                 import SU2_inviscid
+from .SU2_Euler_Super              import SU2_Euler_Super
+from .SU2_inviscid_Super           import SU2_inviscid_Super
+from .Supersonic_OpenVSP_Wave_Drag import Supersonic_OpenVSP_Wave_Drag
+from .Lifting_Line                 import Lifting_Line