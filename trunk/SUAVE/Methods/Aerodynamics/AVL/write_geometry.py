## @ingroup Methods-Aerodynamics-AVL
#write_geometry.py
# 
# Created:  Oct 2015, T. Momose
# Modified: Jan 2016, E. Botero
#           Oct 2018, M. Clarke


# ----------------------------------------------------------------------
#  Imports
# ----------------------------------------------------------------------
from .purge_files import purge_files
from SUAVE.Methods.Aerodynamics.AVL.Data.Settings    import Settings
import numpy as np
from .create_avl_datastructure import translate_avl_wing, translate_avl_body 

## @ingroup Methods-Aerodynamics-AVL
def write_geometry(avl_object):
    """This function writes the translated aircraft geometry into text file read 
    by AVL when it is called

    Assumptions:
        None
        
    Source:
        Drela, M. and Youngren, H., AVL, http://web.mit.edu/drela/Public/web/avl

    Inputs:
        avl_object

    Outputs:
        None

    Properties Used:
        N/A
    """    
    
    # unpack inputs
    aircraft            = avl_object.geometry
    geometry_file       = avl_object.settings.filenames.features
    spanwise_vortices   = avl_object.settings.discretization.defaults.wing.spanwise_vortices
    chordwise_vortices  = avl_object.settings.discretization.defaults.wing.chordwise_vortices
    # Open the geometry file after purging if it already exists
    purge_files([geometry_file]) 
    geometry             = open(geometry_file,'w')

    with open(geometry_file,'w') as geometry:
        header_text       = make_header_text(avl_object)
        geometry.write(header_text)
        
        for w in aircraft.wings:
            avl_wing      = translate_avl_wing(w)
            wing_text     = make_surface_text(avl_wing,spanwise_vortices,chordwise_vortices)
            geometry.write(wing_text)  
                     
        for b in aircraft.fuselages:
<<<<<<< HEAD
            if b.configuration == 'Tube_Wing' or b.configuration == 'boom':
=======
            if b.tag == 'fuselage' or b.tag == 'boom':
>>>>>>> de60d403
                avl_body  = translate_avl_body(b)
                body_text = make_body_text(avl_body,chordwise_vortices)
                geometry.write(body_text)
            
    return


def make_header_text(avl_object):  
    """This function writes the header using the template required for the AVL executable to read

    Assumptions:
        None
        
    Source:
        None

    Inputs:
        avl_object.settings.flow_symmetry.xz_plane                      [-]
        avl_object.settings.flow_symmetry.xy_parallel                   [-]
        avl_object.settings.flow_symmetry.z_symmetry_plane              [-]
        avl_object.geometry.wings['main_wing'].areas.reference          [meters**2]
        avl_object.geometry.wings['main_wing'].chords.mean_aerodynamic  [meters]
        avl_object.geometry.wings['main_wing'].spans.projected          [meters]
        avl_object.geometry.mass_properties.center_of_gravity           [meters]
        avl_object.geometry.tag                                         [-]
    
    Outputs:
        header_text                                                     [-]

    Properties Used:
        N/A
    """      
    header_base = \
'''{0}
#Mach
 {1}
#Iysym   IZsym   Zsym
  {2}      {3}     {4}
  
#Sref    Cref    Bref 	<meters>
{5}      {6}     {7}

#Xref    Yref    Zref   <meters>
{8}      {9}     {10}

'''

    # Unpack inputs
    Iysym = avl_object.settings.flow_symmetry.xz_plane
    Izsym = avl_object.settings.flow_symmetry.xy_parallel
    Zsym  = avl_object.settings.flow_symmetry.z_symmetry_plane
    Sref  = avl_object.geometry.wings['main_wing'].areas.reference
    Cref  = avl_object.geometry.wings['main_wing'].chords.mean_aerodynamic
    Bref  = avl_object.geometry.wings['main_wing'].spans.projected
    Xref  = avl_object.geometry.mass_properties.center_of_gravity[0]
    Yref  = avl_object.geometry.mass_properties.center_of_gravity[1]
    Zref  = avl_object.geometry.mass_properties.center_of_gravity[2]
    name  = avl_object.geometry.tag

    mach = 0.0

    # Insert inputs into the template
    header_text = header_base.format(name,mach,Iysym,Izsym,Zsym,Sref,Cref,Bref,Xref,Yref,Zref)

    return header_text


def make_surface_text(avl_wing,spanwise_vortices,chordwise_vortices):
    """This function writes the surface text using the template required for the AVL executable to read

    Assumptions:
        None
        
    Source:
        None

    Inputs:
       avl_wing.symmetric
       avl_wing.tag
        
    Outputs:
        surface_text                                                 

    Properties Used:
        N/A
    """       
    ordered_tags = []         
    surface_base = \
        '''

#---------------------------------------------------------
SURFACE
{0}
#Nchordwise  Cspace   Nspanwise  Sspace
{1}         {2}         {3}      {4}{5}
'''        
    # Unpack inputs
    symm = avl_wing.symmetric
    name = avl_wing.tag

    if symm:
        ydup = '\n\nYDUPLICATE\n0.0\n' # Duplication of wing about xz plane
    else:
        ydup     = ' ' 
    
    # Vertical Wings
    if avl_wing.vertical:
        # Define precision of analysis. See AVL documentation for reference 
        chordwise_vortex_spacing = 1.0
        spanwise_vortex_spacing  = -1.1                              # cosine distribution i.e. || |   |    |    |  | ||
        ordered_tags = sorted(avl_wing.sections, key = lambda x: x.origin[2])
        
        # Write text 
        surface_text = surface_base.format(name,chordwise_vortices,chordwise_vortex_spacing,spanwise_vortices ,spanwise_vortex_spacing,ydup)
        for i in range(len(ordered_tags)):
            section_text    = make_wing_section_text(ordered_tags[i])
            surface_text    = surface_text + section_text
            
    # Horizontal Wings        
    else:        
        # Define precision of analysis. See AVL documentation for reference
        chordwise_vortex_spacing = 1.0        
        spanwise_vortex_spacing  = 1.0                              # cosine distribution i.e. || |   |    |    |  | ||
        ordered_tags = sorted(avl_wing.sections, key = lambda x: x.origin[1])
    
<<<<<<< HEAD
        # Write text    
        surface_text = surface_base.format(name,chordwise_vortices,chordwise_vortex_spacing,spanwise_vortices ,spanwise_vortex_spacing,ydup)     
=======
        # Write text  
        surface_text = surface_base.format(name,chordwise_vortices,chordwise_vortex_spacing,spanwise_vortices ,spanwise_vortex_spacing,ydup)
>>>>>>> de60d403
        for i in range(len(ordered_tags)):
            section_text    = make_wing_section_text(ordered_tags[i])
            surface_text    = surface_text + section_text

    return surface_text


<<<<<<< HEAD

def make_body_text(avl_body,chordwise_vortices):    
=======
def make_body_text(avl_body,chordwise_vortices):   
>>>>>>> de60d403
    """This function writes the body text using the template required for the AVL executable to read

    Assumptions:
        None
        
    Source:
        None

    Inputs:
        avl_body.sections.horizontal
        avl_body.sections.vertical
    
    Outputs:
        body_text                                                 

    Properties Used:
        N/A
    """      
    surface_base = \
'''

#---------------------------------------------------------
SURFACE
{0}
#Nchordwise  Cspace   Nspanwise  Sspace
{1}           {2}      
'''
    # Unpack inputs
    name = avl_body.tag
    
    # Define precision of analysis. See AVL documentation for reference 
    chordwise_vortex_spacing = 1.0 
    
    # Form the horizontal part of the + shaped fuselage    
    hname           = name + '_horizontal'
<<<<<<< HEAD
    horizontal_text = surface_base.format(hname,chordwise_vortices,chordwise_vortex_spacing)        
=======
    horizontal_text = surface_base.format(hname,chordwise_vortices,chordwise_vortex_spacing)
       
>>>>>>> de60d403
    ordered_tags = []
    ordered_tags = sorted(avl_body.sections.horizontal, key = lambda x: x.origin[1])
    for i in range(len(ordered_tags)):
        section_text    = make_body_section_text(ordered_tags[i])
        horizontal_text = horizontal_text + section_text
        
    # Form the vertical part of the + shaped fuselage
    vname         = name + '_vertical'
    vertical_text = surface_base.format(vname,chordwise_vortices,chordwise_vortex_spacing)   
    ordered_tags = []
    ordered_tags = sorted(avl_body.sections.vertical, key = lambda x: x.origin[2])
    for i in range(len(ordered_tags)):
        section_text    = make_body_section_text(ordered_tags[i])
        vertical_text = vertical_text + section_text
        
    body_text = horizontal_text + vertical_text
    return body_text  


def make_wing_section_text(avl_section):
    """This function writes the wing text using the template required for the AVL executable to read

    Assumptions:
        None
        
    Source:
        None

    Inputs:
       avl_section.origin             [meters]
       avl_section.chord              [meters]
       avl_section.twist              [radians]
       avl_section.airfoil_coord_file [-] 
        
    Outputs:
        wing_section_text                                                 

    Properties Used:
        N/A
    """      
    section_base = \
'''
SECTION
#Xle    Yle      Zle      Chord     Ainc  Nspanwise  Sspace
{0}  {1}    {2}    {3}    {4}     
'''
    airfoil_base = \
'''
AFILE
{}
'''

    # Unpack inputs
    x_le    = avl_section.origin[0]
    y_le    = avl_section.origin[1]
    z_le    = avl_section.origin[2]
    chord   = avl_section.chord
    ainc    = avl_section.twist
    airfoil = avl_section.airfoil_coord_file

    wing_section_text = section_base.format(x_le,y_le,z_le,chord,ainc)
    if airfoil:
        wing_section_text = wing_section_text + airfoil_base.format(airfoil)
    
    ordered_cs = []
    ordered_cs = sorted(avl_section.control_surfaces, key = lambda x: x.order)
    for i in range(len(ordered_cs)):
        control_text = make_controls_text(ordered_cs[i])
        wing_section_text = wing_section_text + control_text

    return wing_section_text

    
def make_body_section_text(avl_body_section):
    """This function writes the body text using the template required for the AVL executable to read

    Assumptions:
        None
        
    Source:
        None

    Inputs:
       avl_section.origin             [meters]
       avl_section.chord              [meters]
       avl_section.twist              [radians]
       avl_section.airfoil_coord_file [-] 
                  
    Outputs:
        body_section_text                                                 

    Properties Used:
        N/A
    """    
    section_base = \
'''
SECTION
#Xle     Yle      Zle      Chord     Ainc  Nspanwise  Sspace
{0}    {1}     {2}     {3}     {4}      1        0
'''
    airfoil_base = \
'''
AFILE
{}
'''

    # Unpack inputs
    x_le    = avl_body_section.origin[0]
    y_le    = avl_body_section.origin[1]
    z_le    = avl_body_section.origin[2]
    chord   = avl_body_section.chord
    ainc    = avl_body_section.twist
    airfoil = avl_body_section.airfoil_coord_file

    body_section_text = section_base.format(x_le,y_le,z_le,chord,ainc)
    if airfoil:
        body_section_text = body_section_text + airfoil_base.format(airfoil)
    
    return body_section_text

    
def make_controls_text(avl_control_surface):
    """This function writes the control surface text using the template required 
    for the AVL executable to read

    Assumptions:
        None
        
    Source:
        None

    Inputs:
        avl_control_surface.tag             [-]
        avl_control_surface.gain            [-]
        avl_control_surface.x_hinge         [-]
        avl_control_surface.hinge_vector    [-]
        avl_control_surface.sign_duplicate  [-]
                  
    Outputs:
        control_text                                                 

    Properties Used:
        N/A
    """    
    control_base = \
'''CONTROL
{0}    {1}   {2}   {3}  {4}
'''

    # Unpack inputs
    name     = avl_control_surface.tag
    gain     = avl_control_surface.gain
    xhinge   = avl_control_surface.x_hinge
    hv       = avl_control_surface.hinge_vector
    sign_dup = avl_control_surface.sign_duplicate

    control_text = control_base.format(name,gain,xhinge,hv,sign_dup)

    return control_text<|MERGE_RESOLUTION|>--- conflicted
+++ resolved
@@ -54,11 +54,7 @@
             geometry.write(wing_text)  
                      
         for b in aircraft.fuselages:
-<<<<<<< HEAD
-            if b.configuration == 'Tube_Wing' or b.configuration == 'boom':
-=======
             if b.tag == 'fuselage' or b.tag == 'boom':
->>>>>>> de60d403
                 avl_body  = translate_avl_body(b)
                 body_text = make_body_text(avl_body,chordwise_vortices)
                 geometry.write(body_text)
@@ -184,13 +180,8 @@
         spanwise_vortex_spacing  = 1.0                              # cosine distribution i.e. || |   |    |    |  | ||
         ordered_tags = sorted(avl_wing.sections, key = lambda x: x.origin[1])
     
-<<<<<<< HEAD
         # Write text    
         surface_text = surface_base.format(name,chordwise_vortices,chordwise_vortex_spacing,spanwise_vortices ,spanwise_vortex_spacing,ydup)     
-=======
-        # Write text  
-        surface_text = surface_base.format(name,chordwise_vortices,chordwise_vortex_spacing,spanwise_vortices ,spanwise_vortex_spacing,ydup)
->>>>>>> de60d403
         for i in range(len(ordered_tags)):
             section_text    = make_wing_section_text(ordered_tags[i])
             surface_text    = surface_text + section_text
@@ -198,12 +189,8 @@
     return surface_text
 
 
-<<<<<<< HEAD
 
 def make_body_text(avl_body,chordwise_vortices):    
-=======
-def make_body_text(avl_body,chordwise_vortices):   
->>>>>>> de60d403
     """This function writes the body text using the template required for the AVL executable to read
 
     Assumptions:
@@ -239,12 +226,7 @@
     
     # Form the horizontal part of the + shaped fuselage    
     hname           = name + '_horizontal'
-<<<<<<< HEAD
     horizontal_text = surface_base.format(hname,chordwise_vortices,chordwise_vortex_spacing)        
-=======
-    horizontal_text = surface_base.format(hname,chordwise_vortices,chordwise_vortex_spacing)
-       
->>>>>>> de60d403
     ordered_tags = []
     ordered_tags = sorted(avl_body.sections.horizontal, key = lambda x: x.origin[1])
     for i in range(len(ordered_tags)):
