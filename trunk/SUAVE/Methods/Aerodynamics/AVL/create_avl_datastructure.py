## @ingroup Methods-Aerodynamics-AVL
#create_avl_datastructure.py
# 
# Created:  Oct 2014, T. Momose
# Modified: Jan 2016, E. Botero
#           Apr 2017, M. Clarke
#           Jul 2017, T. MacDonald

# ----------------------------------------------------------------------
#  Imports
# ----------------------------------------------------------------------
import scipy
import numpy as np

from copy import deepcopy

# SUAVE Imports
from SUAVE.Core import Data , Units

# SUAVE-AVL Imports
from .Data.Inputs   import Inputs
from .Data.Wing     import Wing, Section, Control_Surface
from .Data.Body     import Body
from .Data.Aircraft import Aircraft
from .Data.Cases    import Run_Case
from .Data.Configuration import Configuration

## @ingroup Methods-Aerodynamics-AVL
def create_avl_datastructure(geometry,conditions):
        """ This translates the aircraft geometry into the format used in the AVL run file

        Assumptions:
            None
    
        Source:
            Drela, M. and Youngren, H., AVL, http://web.mit.edu/drela/Public/web/avle
    
        Inputs:
            geometry    
    
        Outputs:
            avl_inputs
    
        Properties Used:
            N/A
        """    
        avl_aircraft             = translate_avl_geometry(geometry)
        avl_configuration        = translate_avl_configuration(geometry,conditions)

        # pack results in a new AVL inputs structure
        avl_inputs               = Inputs()
        avl_inputs.aircraft      = avl_aircraft
        avl_inputs.configuration = avl_configuration
        return avl_inputs


def translate_avl_geometry(geometry):
        """ Translates geometry from the vehicle setup to AVL format

        Assumptions:
            None

        Source:
            None

        Inputs:
            geometry
                geometry.wing - passed into the translate_avl_wing function      [data stucture] 
                geometry.fuselage - passed into the translate_avl_body function  [data stucture]

        Outputs:
            aircraft - aircraft geometry in AVL format                           [data stucture] 

        Properties Used:
            N/A
        """ 
        aircraft                 = Aircraft()
        aircraft.tag             = geometry.tag

        for wing in geometry.wings:
                w  = translate_avl_wing(wing)
                aircraft.append_wing(w)
                
        for body in geometry.fuselages:
<<<<<<< HEAD
                if body.configuration == 'tube_and_wing' or body.configuration == 'boom':
=======
                if body.tag == 'fuselage' or body.tag == 'boom':
>>>>>>> 82c725a8
                        b = translate_avl_body(body)
                        aircraft.append_body(b)

        return aircraft


def translate_avl_wing(suave_wing):
        """ Translates wing geometry from the vehicle setup to AVL format

        Assumptions:
            None

        Source:
            None

        Inputs:
            suave_wing.tag                                                          [-]
            suave_wing.symmetric                                                    [boolean]
            suave_wing.verical                                                      [boolean]
            suave_wing - passed into the populate_wing_sections function            [data stucture]
            
        Outputs:
            w - aircraft wing in AVL format                                         [data stucture] 

        Properties Used:
            N/A
        """         
        w                 = Wing()
        w.tag             = suave_wing.tag
        w.symmetric       = suave_wing.symmetric
        w.vertical        = suave_wing.vertical
        w                 = populate_wing_sections(w,suave_wing)

        return w

def translate_avl_body(suave_body):
        """ Translates body geometry from the vehicle setup to AVL format

        Assumptions:
            None

        Source:
            None

        Inputs:
            body.tag                                                       [-]
<<<<<<< HEAD
            suave_wing.lengths.total                                       [meters]   
=======
            suave_wing.lengths.total                                       [meters]    
>>>>>>> 82c725a8
            suave_body.lengths.nose                                        [meters]
            suave_body.lengths.tail                                        [meters]
            suave_wing.verical                                             [meters]
            suave_body.width                                               [meters]
            suave_body.heights.maximum                                     [meters]
            suave_wing - passed into the populate_body_sections function   [data stucture]
            
        Outputs:
            b - aircraft body in AVL format                                [data stucture] 

        Properties Used:
            N/A
        """  
        b                 = Body()
        b.tag             = suave_body.tag
        b.symmetric       = True
        b.origin          = suave_body.origin
        b.lengths.total   = suave_body.lengths.total
        b.lengths.nose    = suave_body.lengths.nose
        b.lengths.tail    = suave_body.lengths.tail
        b.widths.maximum  = suave_body.width
        b.heights.maximum = suave_body.heights.maximum
        b                 = populate_body_sections(b,suave_body)

        return b

def populate_wing_sections(avl_wing,suave_wing): 
        """ Creates sections of wing geometry and populates the AVL wing data structure

        Assumptions:
            None

        Source:
            None

        Inputs:
            avl_wing.symmetric                         [boolean]
            suave_wing.spans.projected                 [meters]
            suave_wing.origin                          [meters]
            suave_wing.dihedral                        [radians]
            suave_wing.Segments.sweeps.leading_edge    [radians]
            suave_wing.Segments.root_chord_percent     [-]
            suave_wing.Segments.percent_span_location  [-]
            suave_wing.Segments.sweeps.quarter_chord   [radians]
            suave_wing.Segment.twist                   [radians]

        Outputs:
            avl_wing - aircraft wing in AVL format     [data stucture] 

        Properties Used:
            N/A
        """         

        
        if len(suave_wing.Segments.keys())>0: 
                # obtain the geometry for each segment in a loop                                            
                symm                 = avl_wing.symmetric
                semispan             = suave_wing.spans.projected*0.5 * (2 - symm)
                avl_wing.semispan    = semispan
                origin               = []
                origin.append(suave_wing.origin)
                root_chord           =  suave_wing.chords.root
                segment_percent_span = 0;   
                n_segments           = len(suave_wing.Segments.keys())

                segment_sweeps = []
                for i_segs in range(n_segments):
                        if (i_segs == n_segments-1):
                                segment_sweeps.append(0)                                  
                        else: 
                                if suave_wing.Segments[i_segs].sweeps.leading_edge > 0:
                                        segment_sweep       = suave_wing.Segments[i_segs].sweeps.leading_edge
                                else:   
                                        # convert quarter chord sweep to leading edge sweep       
                                        sweep_quarter_chord = suave_wing.Segments[i_segs].sweeps.quarter_chord
                                        chord_fraction      = 0.25                          
                                        segment_root_chord  = root_chord*suave_wing.Segments[i_segs].root_chord_percent
                                        segment_tip_chord   = root_chord*suave_wing.Segments[i_segs+1].root_chord_percent
                                        segment_span        = semispan*(suave_wing.Segments[i_segs+1].percent_span_location - suave_wing.Segments[i_segs].percent_span_location )
                                        segment_sweep       = np.arctan(((segment_root_chord*chord_fraction) + (np.tan(sweep_quarter_chord )*segment_span - chord_fraction*segment_tip_chord)) /segment_span)
                                segment_sweeps.append(segment_sweep)
                        dihedral       = suave_wing.Segments[i_segs].dihedral_outboard  
                        ctrl_surf_at_seg = False 
                        
                        # condition for the presence of control surfaces in segment 
                        if suave_wing.Segments[i_segs].control_surfaces:                     
                                section_spans = []
                                for cs in suave_wing.Segments[i_segs].control_surfaces:     
                                        # create a vector if all the section breaks in a segment. sections include beginning and end of control surfaces and end of segment      
                                        control_surface_start = semispan*cs.span_fraction[0]
                                        control_surface_end   = semispan*cs.span_fraction[1]
                                        section_spans.append(control_surface_start)
                                        section_spans.append(control_surface_end)                                
                                ordered_section_spans = sorted(list(set(section_spans)))     # sort the section_spans in order to create sections in chronological order
                                num_sections = len(ordered_section_spans)                    # count the number of sections breaks that the segment will contain    \
                                
                                for section_count in range(num_sections):        
                                        # create and append sections onto avl wing structure  
                                        if ordered_section_spans[section_count] == semispan*suave_wing.Segments[i_segs-1].percent_span_location:  
                                                # if control surface begins at beginning of segment, redundant section is removed
                                                avl_wing.remove(section) 
                                                
                                        # creat section for each break in the wing        
                                        section                   = Section ()              
                                        section.tag               = suave_wing.Segments[i_segs].tag + '_section_'+ str(ordered_section_spans[section_count]) + 'm'
                                        root_section_chord        = root_chord*suave_wing.Segments[i_segs-1].root_chord_percent
                                        tip_section_chord         = root_chord*suave_wing.Segments[i_segs].root_chord_percent
                                        semispan_section_fraction = (ordered_section_spans[section_count] - semispan*suave_wing.Segments[i_segs-1].percent_span_location)/(semispan*(suave_wing.Segments[i_segs].percent_span_location - suave_wing.Segments[i_segs-1].percent_span_location ))   
                                        section.chord             = scipy.interp(semispan_section_fraction,[0.,1.],[root_section_chord,tip_section_chord])
                                        root_section_twist        = suave_wing.Segments[i_segs-1].twist
                                        tip_section_twist         = root_chord*suave_wing.Segments[i_segs].twist
                                        section.twist             = scipy.interp(semispan_section_fraction,[0.,1.],[root_section_twist,tip_section_twist]) 

                                        if avl_wing.vertical:
                                                dz = ordered_section_spans[section_count] -  semispan*suave_wing.Segments[i_segs-1].percent_span_location 
                                                dy = dz*np.tan(dihedral)
                                                l  = dz/np.cos(dihedral)
                                                dx = l*np.tan(segment_sweeps[i_segs-1])                                                            
                                        else:
                                                dy = ordered_section_spans[section_count] - semispan*suave_wing.Segments[i_segs-1].percent_span_location 
                                                dz = dy*np.tan(dihedral)
                                                l  = dy/np.cos(dihedral)
                                                dx = l*np.tan(segment_sweeps[i_segs-1])
                                        section.origin = ( [origin[i_segs-1][0] + dx , origin[i_segs-1][1] + dy, origin[i_segs-1][2] + dz])               

                                        index = 0
                                        for crtl_surf in suave_wing.Segments[i_segs].control_surfaces:
                                                if  semispan*crtl_surf.span_fraction[0] == ordered_section_spans[section_count] or ordered_section_spans[section_count] == semispan*crtl_surf.span_fraction[1]:
                                                        c                     = Control_Surface()
                                                        c.tag                 = crtl_surf.tag
                                                        c.gain                = crtl_surf.deflection_gain
                                                        c.sign_duplicate      = crtl_surf.deflection_symmetry 
                                                        c.order               = index                                                        
                                                        if crtl_surf.tag == 'slat':            
                                                                # check if section is the beginning of slat or flap/aileron
                                                                c.x_hinge =  -1 * crtl_surf.chord_fraction
                                                        else:                                  
                                                                # if control surface is not a slat, it is a flap/aileron
                                                                c.x_hinge   = 1 - crtl_surf.chord_fraction                                                      
                                                                        
                                                        section.append_control_surface(c)
                                                        index =+ 1                                                       
                   
                                        if suave_wing.Segments[i_segs].Airfoil:
                                                section.airfoil_coord_file   = suave_wing.Segments[i_segs].Airfoil.airfoil.coordinate_file
                                        avl_wing.append_section(section)   
                                        
                                if ordered_section_spans[section_count] == semispan*suave_wing.Segments[i_segs].percent_span_location:  
                                        # check if control surface ends at end of segment, redundant section is removed
                                        ctrl_surf_at_seg = True

                        if ctrl_surf_at_seg:   
                                pass
                        else: 
                                section        = Section() 
                                section.tag    = suave_wing.Segments[i_segs].tag
                                section.chord  = root_chord*suave_wing.Segments[i_segs].root_chord_percent 
                                section.twist  = (suave_wing.Segments[i_segs].twist)*180/np.pi
                                section.origin = origin[i_segs]
                                if suave_wing.Segments[i_segs].Airfoil:
                                       section.airfoil_coord_file   = suave_wing.Segments[i_segs].Airfoil.airfoil.coordinate_file
                
                                # append section to wing
                                avl_wing.append_section(section)                               

                        # update origin for next segment
                        if (i_segs == n_segments-1):                                          
                                return avl_wing
                                        
                        segment_percent_span =    suave_wing.Segments[i_segs+1].percent_span_location - suave_wing.Segments[i_segs].percent_span_location     
                        if avl_wing.vertical:
                                dz = semispan*segment_percent_span
                                dy = dz*np.tan(dihedral)
                                l  = dz/np.cos(dihedral)
                                dx = l*np.tan(segment_sweep)
                        else:
                                dy = semispan*segment_percent_span
                                dz = dy*np.tan(dihedral)
                                l  = dy/np.cos(dihedral)
                                dx = l*np.tan(segment_sweep)
                        origin.append( [origin[i_segs][0] + dx , origin[i_segs][1] + dy, origin[i_segs][2] + dz])               
      
        else:    
                symm                  = avl_wing.symmetric
                sweep                 = suave_wing.sweeps.quarter_chord
                dihedral              = suave_wing.dihedral
                span                  = suave_wing.spans.projected
                semispan              = suave_wing.spans.projected * 0.5 * (2 - symm)
                avl_wing.semispan     = semispan
                origin                = suave_wing.origin
               
                # define root section 
                root_section          = Section()
                root_section.tag      = 'root_section'
                root_section.origin   = origin
                root_section.chord    = suave_wing.chords.root
                root_section.twist    = suave_wing.twists.root
                root_section.semispan  = semispan
                 
                # define tip section
                tip_section           = Section()
                tip_section.tag       = 'tip_section'
                tip_section.chord     = suave_wing.chords.tip
                tip_section.twist     = suave_wing.twists.tip
                tip_section.semispan  = 0
             
                # assign location of wing tip         
                if avl_wing.vertical:
                        tip_section.origin    = [origin[0]+semispan*np.tan(sweep),origin[1]+semispan*np.tan(dihedral),origin[1]+semispan]
                else: 
                        tip_section.origin    = [origin[0]+semispan*np.tan(sweep),origin[1]+semispan,origin[2]+semispan*np.tan(dihedral)]
                
                # assign wing airfoil
                if suave_wing.Airfoil:
                        root_section.airfoil_coord_file  = suave_wing.Airfoil.airfoil.coordinate_file          
                        tip_section.airfoil_coord_file   = suave_wing.Airfoil.airfoil.coordinate_file    
                          
                
                avl_wing.append_section(root_section)
                avl_wing.append_section(tip_section)

        return avl_wing

def populate_body_sections(avl_body,suave_body):
        """ Creates sections of body geometry and populates the AVL body data structure

        Assumptions:
            None

        Source:
            None

        Inputs:
            avl_wing.symmetric                       [boolean]
            avl_body.widths.maximum                  [meters]
            avl_body.heights.maximum                 [meters]
            suave_body.fineness.nose                 [meters]
            suave_body.fineness.tail                 [meters]
            avl_body.lengths.total                   [meters]
            avl_body.lengths.nose                    [meters] 
            avl_body.lengths.tail                    [meters]  
                  
        Outputs:
            avl_body - aircraft body in AVL format   [data stucture] 

        Properties Used:
            N/A
        """  
        
        symm = avl_body.symmetric   
        semispan_h = avl_body.widths.maximum * 0.5 * (2 - symm)
        semispan_v = avl_body.heights.maximum * 0.5
<<<<<<< HEAD
        origin = avl_body.origin
=======
        origin = suave_body.origin[0]
>>>>>>> 82c725a8

        # Compute the curvature of the nose/tail given fineness ratio. Curvature is derived from general quadratic equation
        # This method relates the fineness ratio to the quadratic curve formula via a spline fit interpolation
        vec1 = [2 , 1.5, 1.2 , 1]
        vec2 = [1  ,1.57 , 3.2,  8]
        x = np.linspace(0,1,4)
        fuselage_nose_curvature =  np.interp(np.interp(suave_body.fineness.nose,vec2,x), x , vec1)
        fuselage_tail_curvature =  np.interp(np.interp(suave_body.fineness.tail,vec2,x), x , vec1) 


        # Horizontal Sections of Fuselage
        if semispan_h != 0.0:                
                width_array = np.linspace(-semispan_h, semispan_h, num=11,endpoint=True)
                for section_width in width_array:
                        fuselage_h_section               = Section()
                        fuselage_h_section_cabin_length  = avl_body.lengths.total - (avl_body.lengths.nose + avl_body.lengths.tail)
                        fuselage_h_section_nose_length   = ((1 - ((abs(section_width/semispan_h))**fuselage_nose_curvature ))**(1/fuselage_nose_curvature))*avl_body.lengths.nose
                        fuselage_h_section_tail_length   = ((1 - ((abs(section_width/semispan_h))**fuselage_tail_curvature ))**(1/fuselage_tail_curvature))*avl_body.lengths.tail
                        fuselage_h_section_nose_origin   = avl_body.lengths.nose - fuselage_h_section_nose_length
                        fuselage_h_section.tag           =  'fuselage_horizontal_section_at_' +  str(section_width) + '_m'
                        fuselage_h_section.origin        = [ origin[0] + fuselage_h_section_nose_origin , origin[1] + section_width, origin[2]]
                        fuselage_h_section.chord         = fuselage_h_section_cabin_length + fuselage_h_section_nose_length + fuselage_h_section_tail_length
                        avl_body.append_section(fuselage_h_section,'horizontal')

        # Vertical Sections of Fuselage 
        if semispan_v != 0:               
                height_array = np.linspace(-semispan_v, semispan_v, num=11,endpoint=True)
                for section_height in height_array :
                        fuselage_v_section               = Section()
                        fuselage_v_section_cabin_length  = avl_body.lengths.total - (avl_body.lengths.nose + avl_body.lengths.tail)
                        fuselage_v_section_nose_length   = ((1 - ((abs(section_height/semispan_v))**fuselage_nose_curvature ))**(1/fuselage_nose_curvature))*avl_body.lengths.nose
                        fuselage_v_section_tail_length   = ((1 - ((abs(section_height/semispan_v))**fuselage_tail_curvature ))**(1/fuselage_tail_curvature))*avl_body.lengths.tail
                        fuselage_v_section_nose_origin   = avl_body.lengths.nose - fuselage_v_section_nose_length
                        fuselage_v_section.tag           = 'fuselage_vertical_top_section_at_' +  str(section_height) + '_m'        
                        fuselage_v_section.origin        = [ origin[0] + fuselage_v_section_nose_origin,  origin[1],  origin[2] + section_height ]
                        fuselage_v_section.chord         = fuselage_v_section_cabin_length + fuselage_v_section_nose_length + fuselage_v_section_tail_length
                        avl_body.append_section(fuselage_v_section,'vertical')

        return avl_body

def translate_avl_configuration(geometry,conditions):
        """ Translates mass properties of the aircraft configuration into AVL format

        Assumptions:
            None

        Source:
            None

        Inputs:
            geometry.reference_area                              [meters**2]
            geometry.wings['Main Wing'].spans.projected          [meters]
            geometry.wings['Main Wing'].chords.mean_aerodynamic  [meters]
            geometry.mass_properties.center_of_gravity           [meters]
            geometry.mass_properties.moments_of_inertia.tensor   [kilograms-meters**2]
                  
        Outputs:
            config                                               [-]

        Properties Used:
            N/A
        """  
        
        config                                   = Configuration()
        config.reference_values.sref             = geometry.reference_area
        config.reference_values.bref             = geometry.wings['Main Wing'].spans.projected
        config.reference_values.cref             = geometry.wings['Main Wing'].chords.mean_aerodynamic
        config.reference_values.cg_coords        = geometry.mass_properties.center_of_gravity
        config.mass_properties.mass              = 0 
        moment_tensor                            = geometry.mass_properties.moments_of_inertia.tensor
        config.mass_properties.inertial.Ixx      = moment_tensor[0][0]
        config.mass_properties.inertial.Iyy      = moment_tensor[1][1]
        config.mass_properties.inertial.Izz      = moment_tensor[2][2]
        config.mass_properties.inertial.Ixy      = moment_tensor[0][1]
        config.mass_properties.inertial.Iyz      = moment_tensor[1][2]
        config.mass_properties.inertial.Izx      = moment_tensor[2][0]

        #No Iysym, Izsym assumed for now

        return config<|MERGE_RESOLUTION|>--- conflicted
+++ resolved
@@ -82,11 +82,7 @@
                 aircraft.append_wing(w)
                 
         for body in geometry.fuselages:
-<<<<<<< HEAD
-                if body.configuration == 'tube_and_wing' or body.configuration == 'boom':
-=======
                 if body.tag == 'fuselage' or body.tag == 'boom':
->>>>>>> 82c725a8
                         b = translate_avl_body(body)
                         aircraft.append_body(b)
 
@@ -133,11 +129,7 @@
 
         Inputs:
             body.tag                                                       [-]
-<<<<<<< HEAD
             suave_wing.lengths.total                                       [meters]   
-=======
-            suave_wing.lengths.total                                       [meters]    
->>>>>>> 82c725a8
             suave_body.lengths.nose                                        [meters]
             suave_body.lengths.tail                                        [meters]
             suave_wing.verical                                             [meters]
@@ -282,7 +274,7 @@
                                                         index =+ 1                                                       
                    
                                         if suave_wing.Segments[i_segs].Airfoil:
-                                                section.airfoil_coord_file   = suave_wing.Segments[i_segs].Airfoil.airfoil.coordinate_file
+                                                section.airfoil_coord_file   = suave_wing.Segments[i_segs].Airfoil.airfoil.coordinate_file     
                                         avl_wing.append_section(section)   
                                         
                                 if ordered_section_spans[section_count] == semispan*suave_wing.Segments[i_segs].percent_span_location:  
@@ -390,11 +382,7 @@
         symm = avl_body.symmetric   
         semispan_h = avl_body.widths.maximum * 0.5 * (2 - symm)
         semispan_v = avl_body.heights.maximum * 0.5
-<<<<<<< HEAD
-        origin = avl_body.origin
-=======
         origin = suave_body.origin[0]
->>>>>>> 82c725a8
 
         # Compute the curvature of the nose/tail given fineness ratio. Curvature is derived from general quadratic equation
         # This method relates the fineness ratio to the quadratic curve formula via a spline fit interpolation
