--- conflicted
+++ resolved
@@ -3,24 +3,12 @@
 # 
 # Created:  May 2019, M. Clarke
 #           Jul 2020, E. Botero
-<<<<<<< HEAD
-=======
 #           Sep 2020, M. Clarke 
->>>>>>> 6504b957
 
 # ----------------------------------------------------------------------
 #  Imports
 # ----------------------------------------------------------------------
 
-<<<<<<< HEAD
-# package imports
-import SUAVE
-import numpy as np
-from SUAVE.Core import Units, Data
-from SUAVE.Methods.Aerodynamics.Common.Fidelity_Zero.Lift.compute_induced_velocity_matrix import compute_induced_velocity_matrix
-from SUAVE.Methods.Aerodynamics.Common.Fidelity_Zero.Lift.compute_vortex_distribution     import compute_vortex_distribution
-from SUAVE.Methods.Aerodynamics.Common.Fidelity_Zero.Lift.compute_RHS_matrix              import compute_RHS_matrix
-=======
 # package imports 
 import numpy as np 
 from SUAVE.Core import Data
@@ -28,7 +16,6 @@
 from SUAVE.Methods.Aerodynamics.Common.Fidelity_Zero.Lift.generate_wing_vortex_distribution  import generate_wing_vortex_distribution
 from SUAVE.Methods.Aerodynamics.Common.Fidelity_Zero.Lift.compute_RHS_matrix                 import compute_RHS_matrix 
 
->>>>>>> 6504b957
 # ----------------------------------------------------------------------
 #  Vortex Lattice
 # ----------------------------------------------------------------------
@@ -36,8 +23,10 @@
 ## @ingroup Methods-Aerodynamics-Common-Fidelity_Zero-Lift 
 def VLM(conditions,settings,geometry,initial_timestep_offset = 0 ,wake_development_time = 0.05 ):
     """Uses the vortex lattice method to compute the lift, induced drag and moment coefficients  
+
     Assumptions:
     None
+
     Source:
     1. Aerodynamics for Engineers, Sixth Edition by John Bertin & Russel Cummings 
     Pgs. 379-397(Literature)
@@ -50,12 +39,9 @@
     International Journal of Mechanical, Aerospace, Industrial and Mechatronics Engineering 
     Vol:8 No:10, 2014
     
-<<<<<<< HEAD
-=======
     4. Miranda, Luis R., Robert D. Elliot, and William M. Baker. "A generalized vortex 
     lattice method for subsonic and supersonic flow applications." (1977). (NASA CR)
 
->>>>>>> 6504b957
     Inputs:
     geometry.
        wing.
@@ -94,6 +80,7 @@
     Cl                                         [Unitless]
     CDi                                        [Unitless]
     Cdi                                        [Unitless]
+
     Properties Used:
     N/A
     """ 
@@ -104,10 +91,7 @@
     pwm        = settings.propeller_wake_model
     Sref       = geometry.reference_area 
     
-<<<<<<< HEAD
-=======
-
->>>>>>> 6504b957
+
     # define point about which moment coefficient is computed
     if 'main_wing' in geometry.wings:
         c_bar      = geometry.wings['main_wing'].chords.mean_aerodynamic
@@ -141,19 +125,10 @@
     C_mn, DW_mn = compute_wing_induced_velocity(VD,n_sw,n_cw,aoa,mach) 
      
     # Compute flow tangency conditions   
-<<<<<<< HEAD
-    inv_root_beta = np.zeros_like(mach)
-    inv_root_beta[mach<1] = 1/np.sqrt(1-mach[mach<1]**2)     
-    inv_root_beta[mach>1] = 1/np.sqrt(mach[mach>1]**2-1) 
-    if np.any(mach==1):
-        raise('Mach of 1 cannot be used in building compressibility corrections.')
-    inv_root_beta = np.atleast_2d(inv_root_beta)
-=======
     inv_root_beta           = np.zeros_like(mach)
     inv_root_beta[mach<1]   = 1/np.sqrt(1-mach[mach<1]**2)     
     inv_root_beta[mach>1]   = 1/np.sqrt(mach[mach>1]**2-1)   
     inv_root_beta           = np.atleast_2d(inv_root_beta)
->>>>>>> 6504b957
     
     phi   = np.arctan((VD.ZBC - VD.ZAC)/(VD.YBC - VD.YAC))*ones          # dihedral angle 
     delta = np.arctan((VD.ZC - VD.ZCH)/((VD.XC - VD.XCH)*inv_root_beta)) # mean camber surface angle 
@@ -192,15 +167,7 @@
     Del_Y      = np.abs(VD.YB1 - VD.YA1)*ones  
     
     # Use split to divide u, w, gamma, and Del_y into more arrays
-<<<<<<< HEAD
-    u_n_w        = np.array(np.array_split(u,n_w,axis=1))
-    u_n_w_sw     = np.array(np.array_split(u,n_w*n_sw,axis=1)) 
-    w_n_w        = np.array(np.array_split(w,n_w,axis=1))
-    w_n_w_sw     = np.array(np.array_split(w,n_w*n_sw,axis=1)) #splitting into values along each spanwise location   
-    w_ind_n_w    = np.array(np.array_split(w_ind,n_w,axis=1))
-=======
     u_n_w        = np.array(np.array_split(u,n_w,axis=1))  
->>>>>>> 6504b957
     w_ind_n_w_sw = np.array(np.array_split(w_ind,n_w*n_sw,axis=1))    
     gamma_n_w    = np.array(np.array_split(gamma,n_w,axis=1))
     gamma_n_w_sw = np.array(np.array_split(gamma,n_w*n_sw,axis=1))
@@ -219,38 +186,6 @@
     spanwise_Del_y    = Del_Y_n_w_sw[:,:,0]
     spanwise_Del_y_w  = np.array(np.array_split(Del_Y_n_w_sw[:,:,0].T,n_w,axis = 1))
     
-<<<<<<< HEAD
-    # Calculate each spanwise set of Cls and Cds
-    cl_y        = np.sum(np.multiply(u_n_w_sw +1,(gamma_n_w_sw*Del_Y_n_w_sw)),axis=2).T/CS
-    #cdi_y       = np.sum(np.multiply(-w_ind_n_w_sw,(gamma_n_w_sw*Del_Y_n_w_sw)),axis=2).T/CS 
-    cdi_y       = np.sum(np.multiply(w_n_w_sw,(gamma_n_w_sw*Del_Y_n_w_sw)),axis=2).T/CS    # Wrong, cdi is not computed this way, it needs to be cl_y*alpha_i
-    
-    #CL = np.sum(cl_y*CS, axis=1)/(0.5*Sref)
-    # total lift and lift coefficient
-    L           = np.atleast_2d(np.sum(np.multiply((1+u),gamma*Del_Y),axis=1)).T # not actual lift, but math works out in CL
-    CL          = L/(0.5*Sref)           # validated form page 402-404, aerodynamics for engineers # supersonic lift off by 2^3 
-    CL[mach>1]  = CL[mach>1]*8   # supersonic lift off by a factor of 8 
-    
-    Di          = abs(np.atleast_2d(np.sum(np.multiply((1+u),gamma*Del_Y*-w),axis=1)).T) # induced drag = lift * alpha_i
-    CDi         = Di/(0.5*Sref)
-    CDi[mach>1] = CDi[mach>1]*2 # supersonic drag off by a factor of 2 
-    
-    # pressure coefficient
-    U_tot       = np.sqrt((1+u)*(1+u) + v*v + w*w) 
-    CP          = 1 - (U_tot)*(U_tot) # for incompressible 
-     
-    # moment coefficient
-    CM          = np.atleast_2d(np.sum(np.multiply((X_M - VD.XCH*ones),Del_Y*gamma),axis=1)/(Sref*c_bar)).T     
-    
-    # delete MCM from VD data structure since it consumes memory
-    delattr(VD, 'MCM')
-    
-    VLM_outputs = Data()
-    VLM_outputs.VD = VD
-    VLM_outputs.gamma = gamma.T
-    
-    return CL, CDi, CM, CL_wing, CDi_wing, cl_y , cdi_y , CP , VLM_outputs
-=======
     cl_y              = (2*(np.sum(gamma_n_w_sw,axis=2)*spanwise_Del_y).T)/CS
     cl_y_w            = np.array(np.array_split(cl_y ,n_w,axis=1)) 
     
@@ -270,7 +205,7 @@
     spanwise_w_ind    = np.sum(w_ind_n_w_sw,axis=2).T    
     D                 = np.sum(spanwise_w_ind*spanwise_Del_y.T*cl_y*CS,axis = 1) 
     cdi_y             = spanwise_w_ind*spanwise_Del_y.T*cl_y*CS
-    CDi               = np.atleast_2d(D/(Sref)).T  
+    CDi               = np.atleast_2d(D/(Sref)).T  + 0.012 # added for Scitech 2021
     
     # --------------------------------------------------------------------------------------------------------
     # PRESSURE                                                                      
@@ -289,5 +224,4 @@
     Velocity_Profile.V        = V_distribution 
     Velocity_Profile.dt       = dt 
     
-    return CL, CDi, CM, CL_wing, CDi_wing, cl_y , cdi_y , CP ,Velocity_Profile
->>>>>>> 6504b957
+    return CL, CDi, CM, CL_wing, CDi_wing, cl_y , cdi_y , CP ,Velocity_Profile