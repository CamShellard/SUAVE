--- conflicted
+++ resolved
@@ -67,16 +67,9 @@
     sym_para    = wing.symmetric
     Sref        = wing.areas.reference
     orientation = wing.vertical
-<<<<<<< HEAD
-    print(wing.tag)
-    n           = 50            # number_panels_spanwise
-
-=======
-
- 
     n           = 50            # number_panels_spanwise    
     num_var = len(conditions.freestream.density)    
->>>>>>> 4f2d256e
+ 
     
     # conditions
     LT = 0.0 
@@ -183,7 +176,6 @@
         q_distribution   = np.ones(n)*q_inf
         V_distribution   = np.ones(n)*conditions.freestream.velocity[index][0]  
         aoa_distribution = np.ones(n)*aoa  
-<<<<<<< HEAD
         
     deltax  = span/n    
     sin_aoa = np.sin(aoa)
@@ -363,56 +355,6 @@
                         ep_c       = K_ep*abs(del_V_eng)/(V_eng + del_V_eng)                  # gradient of inner mixing layer pg.24 AS Wing Theory Manual      
                         x_jet      = propeller.origin[i][0] - wing.origin[0]                  # distance between jet and wing
                         R_p_prime  = R_p*np.sqrt((V_eng + 0.5*del_V_eng)/(V_eng + del_V_eng)) # initial contraction radius                   
-=======
-                       
-        if 'network' in propulsors:
-            propeller =  propulsors['network'].propeller            
-            propeller_status = True
-        else: 
-            propeller_status = False
-
-        if propeller_status : # If propellers present, find propeller location and re-vectorize wing with embedded propeller               
-            total_propeller_V_distribution = 0              
-            num_prop   = len(propeller.origin)                                            # number of propellers                  
-            for i in range(num_prop):                                                     # loop through propellers on aircraft to get combined effect of slipstreams      
-                R_p        = propeller.tip_radius                                         # propeller radius
-                A_eng      = np.pi*R_p**2                                                 # area of propeller disc    
-                V_eng     =  propeller.thrust_attributes.velocity[index][0]               # total velocity 
-                F_eng     = -propeller.thrust_attributes.thrust[index][0]                 # thurst            ###### might need to devide by number of proepllers
-             
-                if V_eng  == 0.0 or np.isnan(V_eng):
-                    break                
-                
-                if propeller.origin[i][0] <= wing.origin[0] and propeller.origin[i][1] < span :                         
-                    del_V_eng  =  np.sqrt(V_eng**2 + 2*F_eng/(rho*A_eng))                 # eqn. 121 AS Wing Theory Manual
-                    r_jet      = y[0]                                                     # spanwise coordinates of wing                        
-
-                    K_ep       = 0.11                                                     # jet spreading constant lateral pg.24 AS Wing Theory Manual                      
-                    ep_b       = K_ep*abs(del_V_eng)/(V_eng + 0.5*del_V_eng)              # gradient of outer mixing layer pg.24 AS Wing Theory Manual  
-                    ep_c       = K_ep*abs(del_V_eng)/(V_eng + del_V_eng)                  # gradient of inner mixing layer pg.24 AS Wing Theory Manual      
-                    x_jet      = propeller.origin[i][0] - wing.origin[0]                  # distance between jet and wing
-                    R_p_prime  = R_p*np.sqrt((V_eng + 0.5*del_V_eng)/(V_eng + del_V_eng)) # initial contraction radius                   
-                    
-                    x_mix     = R_p_prime/ep_c                                            # mixing distance 
-                    b_jet     = R_p_prime + ep_b*x_jet                                    # width of outer mixing layer
-                    if x_jet <= x_mix:                                                    # width of inner mixing layer
-                        c_jet = R_p_prime - ep_c*x_jet
-                    elif x_jet > x_mix:
-                        c_jet = 0
-                       
-                    # Jet centerline velocity increment  
-
-                    b         = b_jet   # ## CHECK ##
-                    c         = c_jet   #  ## CHECK ## 
-                    k1        = c**2 + (9/10)*c*(b-c) + (9/35)*(b-c)**2
-                    k2        = c**2 + (243/385)*c*(b-c) + (243/1820)*(b-c)**2   
-                    del_Vjet0 = np.sqrt(0.25*(k1**2/k2**2)*V_eng**2 + F_eng/(rho*np.pi*k2)) - 0.5*(k1/k2)*V_eng 
-                    
-                    # Velocity profile over the mixing layer is closely approximated by Schlichting’s asymptotic wake profile    
-                    for j in range(n):
-                        if (propeller.origin[0][1]-b_jet) >= (r_jet[j]):
-                            del_V_jet = 0;                                    
->>>>>>> 4f2d256e
                         
                         elif  (propeller.origin[0][1]-b_jet) < (r_jet[j]) and (r_jet[j]) <= (propeller.origin[0][1]-c_jet):
                             start_val = propeller.origin[0][1] - b_jet
@@ -511,7 +453,6 @@
     #LT = np.sum(L)
     #DT = np.sum(D)
 
-<<<<<<< HEAD
     # Total lift
     LT = np.sum(L)
     DT = np.sum(D)
@@ -519,12 +460,6 @@
     CL1 = 2*LT/(0.5*Sref)
     CD1 = 2*DT/(0.5*Sref) 
 
-=======
-    #CL = 2*LT/(0.5*Sref)
-    #CD = 2*DT/(0.5*Sref) 
-    # ----------------------------------------------
-    
->>>>>>> 4f2d256e
     # Lift & Drag distribution
     Lift_distribution      = q_distribution *L[0]        
     Drag_distribution      = q_distribution *D[0]       
@@ -536,9 +471,4 @@
     CL = 2*LT/(0.5*Sref*q_inf)
     CD = 2*DT/(0.5*Sref*q_inf)  
     
-<<<<<<< HEAD
-    return LT , CL1 , DT, CD1  , Lift_distribution, Drag_distribution   
-=======
     return LT , CL , DT, CD  , Lift_distribution, Drag_distribution   
-
->>>>>>> 4f2d256e
