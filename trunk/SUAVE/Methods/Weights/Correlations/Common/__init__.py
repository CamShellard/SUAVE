--- conflicted
+++ resolved
@@ -2,15 +2,8 @@
 # Provides structural weight correlations for aircraft components applicable to all aircraft configurations
 # @ingroup Methods-Weights-Correlations
 
-<<<<<<< HEAD
 from . import landing_gear
 from . import payload
 from . import wing_main
 from . import arbitrary
-from . import wing_main_raymer
-=======
-from .landing_gear import landing_gear
-from .payload import payload
-from .wing_main import wing_main
-from .weight_transport import empty_weight
->>>>>>> 952cafc1
+from . import wing_main_raymer