## @ingroup Methods-Propulsion
# tractor_analysis.py
#
# Created:  September 2020, M. Clarke

# ----------------------------------------------------------------------
#  Imports
# ----------------------------------------------------------------------
import numpy as np
from SUAVE.Core import Units, Data
from SUAVE.Methods.Propulsion.isolated_analysis import isolated_analysis
from scipy.optimize import minimize
from SUAVE.Methods.Aerodynamics.Common.Fidelity_Zero.Lift.VLM import VLM
import pickle

def tractor_cruise_optimization(vehicle, conditions,Nprops ):

    # create data structure
    VLM_settings                                 = Data()
    VLM_settings.number_spanwise_vortices        = 25
    VLM_settings.number_chordwise_vortices       = 5
    VLM_settings.use_surrogate                   = False
    VLM_settings.propeller_wake_model            = True
    VLM_settings.wake_development_time           = 0.05
    vehicle.propulsors.prop_net.propeller.analysis_settings.case = 'uniform_freestream'


    # Determine the isolated performance of the wing and propeller in a steady and level condition:
    if Nprops > 10:
        omega_guess = 1750*Units.rpm
    else:
        omega_guess = 1000*Units.rpm
    
    # Run the propeller, outputs are used in the generation of propeller wake within the optimization:
    iso_results, Drag_iso, aoa_iso, omega_iso = isolated_analysis(vehicle, conditions,omega_guess)


    # optimizaion
    # bounds of variables
    aoa_lb   = 0.0 * Units.degrees
    aoa_ub   = 10  * Units.degrees
    omega_lb = 100 * Units.rpm
    omega_ub = 2500 * Units.rpm

    args  = (VLM_settings, conditions, vehicle)
    cons = [{'type':'eq', 'fun': cruise_residual_lift_equal_weight,'args': args},
            {'type':'eq', 'fun': cruise_residual_thrust_equal_drag,'args': args}]

    bnds  = ((aoa_lb,aoa_ub), (omega_lb , omega_ub))
    tolerance  = 1e-3
    sol   = minimize(cruise_objective, [ 6. * Units.degrees , 600 * Units.rpm], args  = (VLM_settings, conditions, vehicle) , method='SLSQP', bounds=bnds, tol= tolerance, constraints=cons)

    # optimized values
    AoA   = sol.x[0]
    Omega = sol.x[1]

    # Evaluate the aerodynamic and propulsive performance of the trimmed solution
    vehicle.propulsors.prop_net.propeller.inputs.omega = np.array([[ Omega ]])
    conditions.aerodynamics.angle_of_attack = np.array([[ AoA]])

    # spin the propeller
    F, Q, P, Cp , outputs , etap = vehicle.propulsors.prop_net.propeller.spin(conditions,vehicle)

    # run VLM
    CL, CDi, CM, CL_wing, CDi_wing, cl_y , cdi_y , CP, Velocity_profile, VLM_outputs  = VLM(conditions, VLM_settings, vehicle)

    results = Data()
    results.omega     = Omega
    results.etap      = etap[0][0]
    results.Q         = Q[0][0]
    results.AoA       = AoA
    results.power     = P[0][0]
    results.CL        = CL[0][0]
<<<<<<< HEAD
    results.cl_y      = cl_y[0][0]
    results.CDi       = (CDi  + 0.012)[0][0] 
=======
    results.CDi       = (CDi  + 0.012)[0][0]
>>>>>>> e5b57262
    results.etap_tot  = iso_results.etap_Iso
    results.L_to_D    = results.CL/results.CDi

    # save results in pickle file
    filename = 'Tractor_Cruise_Res_' + str(Nprops) + '_Props'
    save_results(results,filename)

    return  results

def tractor_climb_optimization(vehicle, conditions,Nprops,aoa_range ):

    # create data structure
    VLM_settings                           = Data()
    VLM_settings.number_spanwise_vortices  = 25
    VLM_settings.number_chordwise_vortices = 5
    VLM_settings.use_surrogate             = False
    VLM_settings.propeller_wake_model      = True
    VLM_settings.wake_development_time     = 0.05

    results = Data()
    results.omega     = np.zeros(len(aoa_range))
    results.etap      = np.zeros(len(aoa_range))
    results.Q         = np.zeros(len(aoa_range))
    results.AoA       = np.zeros(len(aoa_range))
    results.power     = np.zeros(len(aoa_range))
    results.CL        = np.zeros(len(aoa_range))
    results.CDi       = np.zeros(len(aoa_range))
    results.etap_tot  = np.zeros(len(aoa_range))
    results.L_to_D    = np.zeros(len(aoa_range))

    for i in range(len(aoa_range)):

        # Determine the isolated performance of the wing and propeller in a steady and level condition:
        if Nprops > 10:
            omega_guess = 1750*Units.rpm
        else:
            omega_guess = 1000*Units.rpm
        iso_results, Drag_iso, aoa_iso, omega_iso = isolated_analysis(vehicle, conditions,omega_guess)

        AoA = aoa_range[i]
        conditions.aerodynamics.angle_of_attack = np.array([[aoa_range[i]]])

        # bounds of variables
        omega_lb = 100 * Units.rpm
        omega_ub = 2500 * Units.rpm

        args  = (VLM_settings, conditions, vehicle)
        cons = [{'type':'eq', 'fun': climb_residual_thrust_equal_drag,'args': args}]

        bnds  = ((omega_lb , omega_ub),)
        tolerance  = 1e-3
        x0 = (600 * Units.rpm)
        sol2   = minimize(climb_objective, x0 , args  = (VLM_settings, conditions, vehicle) , method='SLSQP', bounds=bnds, tol= tolerance, constraints=cons)

        # optimized values
        Omega  = sol2.x[0]

        # Evaluate the aerodynamic and propulsive performance of the trimmed solution
        vehicle.propulsors.prop_net.propeller.inputs.omega = np.array([[ Omega ]])
        conditions.aerodynamics.angle_of_attack = np.array([[ AoA]])

        # spin the propeller
        F, Q, P, Cp , outputs , etap = vehicle.propulsors.prop_net.propeller.spin(conditions,vehicle)

        # run VLM
        CL, CDi, CM, CL_wing, CDi_wing, cl_y , cdi_y , CP, VLM_outputs  = VLM(conditions, VLM_settings, vehicle)

        results.omega[i]     = Omega
        results.etap[i]      = etap[0][0]
        results.Q[i]         = Q[0][0]
        results.AoA[i]       = AoA
        results.power[i]     = P[0][0]
        results.CL[i]        = CL[0][0]
<<<<<<< HEAD
        results.cl_y[i]      = cl_y[0][0]
        results.CDi[i]       = (CDi  + 0.012)[0][0] 
=======
        results.CDi[i]       = (CDi  + 0.012)[0][0]
>>>>>>> e5b57262
        results.etap_tot[i]  = iso_results.etap_Iso
        results.L_to_D[i]    = results.CL[i]/results.CDi[i]

    # save results in pickle file
    filename = 'Tractor_Climb_Res_' + str(Nprops) + '_Props'
    save_results(results,filename)

    return  results

def cruise_objective(x, VLM_settings, conditions, vehicle ):
    omega  = x[1]

    # update values
    vehicle.propulsors.prop_net.propeller.inputs.omega = np.array([[omega]])

    # run propeller model
    F, Q, P, Cp , outputs , etap = vehicle.propulsors.prop_net.propeller.spin(conditions,vehicle)

    power  = P[0][0]
    return power

# --------------------------------------------------------------------------------
#         Lift-Weight Residual
# --------------------------------------------------------------------------------
def cruise_residual_lift_equal_weight(x, VLM_settings, conditions, vehicle):
    aoa    = x[0]
    omega  = x[1]

    Weight = vehicle.mass_properties.takeoff

    # update values
    vehicle.propulsors.prop_net.propeller.inputs.omega = np.array([[omega]])
    conditions.aerodynamics.angle_of_attack = np.array([[ aoa ]])

    # run propeller model
    _, _, _, _ , _ , _ = vehicle.propulsors.prop_net.propeller.spin(conditions,vehicle)

    # run VLM
    CL, CDi, CM, CL_wing, CDi_wing, cl_y , cdi_y , CP, Velocity_profile, VLM_outputs  = VLM(conditions, VLM_settings, vehicle)
    Lift = CL*0.5*(conditions.freestream.density*conditions.freestream.velocity**2)*vehicle.reference_area

    # Compute the residual:
    lift_residual = abs(Lift[0][0] - Weight)

    return lift_residual


# --------------------------------------------------------------------------------
#         Thrust-Drag Residual
# --------------------------------------------------------------------------------
def cruise_residual_thrust_equal_drag(x, VLM_settings, conditions, vehicle ):
    aoa    = x[0]
    omega  = x[1]

    # update values
    vehicle.propulsors.prop_net.propeller.inputs.omega = np.array([[omega]])
    conditions.aerodynamics.angle_of_attack = np.array([[ aoa ]])

    # run propeller model
    F, Q, P, Cp , outputs , etap = vehicle.propulsors.prop_net.propeller.spin(conditions,vehicle)
    Thrust = vehicle.propulsors.prop_net.number_of_engines*F

    # run VLM
    CL, CDi, CM, CL_wing, CDi_wing, cl_y , cdi_y , CP, Velocity_profile, VLM_outputs  = VLM(conditions, VLM_settings, vehicle)
    Drag = (CDi  + 0.012)*0.5*(conditions.freestream.density*conditions.freestream.velocity**2)*vehicle.reference_area

    # compute residual
    drag_residual = abs(Thrust[0][0] - Drag[0][0])
    return drag_residual


def climb_objective(x, VLM_settings, conditions, vehicle ):
    omega  = x[0]

    # update values
    vehicle.propulsors.prop_net.propeller.inputs.omega = np.array([[omega]])

    # run propeller model
    F, Q, P, Cp , outputs , etap = vehicle.propulsors.prop_net.propeller.spin(conditions,vehicle)

    power  = P[0][0]
    return power

# --------------------------------------------------------------------------------
#         Thrust-Drag Residual
# --------------------------------------------------------------------------------
def climb_residual_thrust_equal_drag(x, VLM_settings, conditions, vehicle ):
    omega  = x[0]

    # update values
    vehicle.propulsors.prop_net.propeller.inputs.omega = np.array([[omega]])

    # run propeller model
    F, Q, P, Cp , outputs , etap = vehicle.propulsors.prop_net.propeller.spin(conditions,vehicle)
    Thrust = vehicle.propulsors.prop_net.number_of_engines*F

    # run VLM
    CL, CDi, CM, CL_wing, CDi_wing, cl_y , cdi_y , CP, Velocity_profile, VLM_outputs  = VLM(conditions, VLM_settings, vehicle)
    Drag = (CDi  + 0.012)*0.5*(conditions.freestream.density*conditions.freestream.velocity**2)*vehicle.reference_area

    # compute residual
    drag_residual = abs(Thrust[0][0] - Drag[0][0])
    return drag_residual

def save_results(results,filename):

    save_file = filename + '.pkl'
    with open(save_file, 'wb') as file:
        pickle.dump(results, file)

    return<|MERGE_RESOLUTION|>--- conflicted
+++ resolved
@@ -17,7 +17,7 @@
 
     # create data structure
     VLM_settings                                 = Data()
-    VLM_settings.number_spanwise_vortices        = 25
+    VLM_settings.number_spanwise_vortices        = 30
     VLM_settings.number_chordwise_vortices       = 5
     VLM_settings.use_surrogate                   = False
     VLM_settings.propeller_wake_model            = True
@@ -62,7 +62,7 @@
     F, Q, P, Cp , outputs , etap = vehicle.propulsors.prop_net.propeller.spin(conditions,vehicle)
 
     # run VLM
-    CL, CDi, CM, CL_wing, CDi_wing, cl_y , cdi_y , CP, Velocity_profile, VLM_outputs  = VLM(conditions, VLM_settings, vehicle)
+    CL, CDi, CM, CL_wing, CDi_wing, cl_y , cdi_y , CP, Velocity_profile, VLM_outputs  = VLM(conditions, VLM_settings, vehicle,initial_timestep_offset = 0.0)
 
     results = Data()
     results.omega     = Omega
@@ -70,13 +70,10 @@
     results.Q         = Q[0][0]
     results.AoA       = AoA
     results.power     = P[0][0]
-    results.CL        = CL[0][0]
-<<<<<<< HEAD
-    results.cl_y      = cl_y[0][0]
-    results.CDi       = (CDi  + 0.012)[0][0] 
-=======
-    results.CDi       = (CDi  + 0.012)[0][0]
->>>>>>> e5b57262
+    results.CL        = CL[0][0] 
+    results.cl_y      = cl_y[0][0] 
+    results.cl_y      = np.concatenate([np.flip(cl_y[0][0:int(len(cl_y[0])/2)]),cl_y[0][int(len(cl_y[0])/2):]])          
+    results.CDi       = (CDi[0][0]  + 0.012) 
     results.etap_tot  = iso_results.etap_Iso
     results.L_to_D    = results.CL/results.CDi
 
@@ -90,7 +87,7 @@
 
     # create data structure
     VLM_settings                           = Data()
-    VLM_settings.number_spanwise_vortices  = 25
+    VLM_settings.number_spanwise_vortices  = 30
     VLM_settings.number_chordwise_vortices = 5
     VLM_settings.use_surrogate             = False
     VLM_settings.propeller_wake_model      = True
@@ -103,6 +100,7 @@
     results.AoA       = np.zeros(len(aoa_range))
     results.power     = np.zeros(len(aoa_range))
     results.CL        = np.zeros(len(aoa_range))
+    results.cl_y      = np.zeros((len(aoa_range),30*2))
     results.CDi       = np.zeros(len(aoa_range))
     results.etap_tot  = np.zeros(len(aoa_range))
     results.L_to_D    = np.zeros(len(aoa_range))
@@ -142,20 +140,18 @@
         F, Q, P, Cp , outputs , etap = vehicle.propulsors.prop_net.propeller.spin(conditions,vehicle)
 
         # run VLM
-        CL, CDi, CM, CL_wing, CDi_wing, cl_y , cdi_y , CP, VLM_outputs  = VLM(conditions, VLM_settings, vehicle)
+        CL, CDi, CM, CL_wing, CDi_wing, cl_y , cdi_y , CP, Velocity_profile, VLM_outputs  = VLM(conditions, VLM_settings, vehicle)
 
         results.omega[i]     = Omega
         results.etap[i]      = etap[0][0]
         results.Q[i]         = Q[0][0]
         results.AoA[i]       = AoA
         results.power[i]     = P[0][0]
-        results.CL[i]        = CL[0][0]
-<<<<<<< HEAD
-        results.cl_y[i]      = cl_y[0][0]
-        results.CDi[i]       = (CDi  + 0.012)[0][0] 
-=======
-        results.CDi[i]       = (CDi  + 0.012)[0][0]
->>>>>>> e5b57262
+        results.CL[i]        = CL[0][0] 
+        a                    = np.concatenate([np.flip(cl_y[0][0:int(len(cl_y[0])/2)]),cl_y[0][int(len(cl_y[0])/2):]])
+        results.cl_y[i,:]    = a         
+        results.cl_y[i,:]    = cl_y[0] 
+        results.CDi[i]       = (CDi  + 0.012)[0][0]  
         results.etap_tot[i]  = iso_results.etap_Iso
         results.L_to_D[i]    = results.CL[i]/results.CDi[i]
 
@@ -194,7 +190,7 @@
     _, _, _, _ , _ , _ = vehicle.propulsors.prop_net.propeller.spin(conditions,vehicle)
 
     # run VLM
-    CL, CDi, CM, CL_wing, CDi_wing, cl_y , cdi_y , CP, Velocity_profile, VLM_outputs  = VLM(conditions, VLM_settings, vehicle)
+    CL, CDi, CM, CL_wing, CDi_wing, cl_y , cdi_y , CP, Velocity_profile, VLM_outputs  = VLM(conditions, VLM_settings, vehicle,initial_timestep_offset = 0.0)
     Lift = CL*0.5*(conditions.freestream.density*conditions.freestream.velocity**2)*vehicle.reference_area
 
     # Compute the residual:
