## @ingroup Methods-Propulsion
# tractor_analysis.py
# 
# Created:  September 2020, M. Clarke

# ----------------------------------------------------------------------
#  Imports
# ---------------------------------------------------------------------- 
import numpy as np
from SUAVE.Core import Units, Data  
from SUAVE.Methods.Propulsion.isolated_analysis import isolated_analysis
from scipy.optimize import minimize 
from SUAVE.Methods.Aerodynamics.Common.Fidelity_Zero.Lift.VLM import VLM 
import pickle

def tractor_cruise_optimization(vehicle, conditions,Nprops ):  
    
    # create data structure 
    VLM_settings                                 = Data()
    VLM_settings.number_spanwise_vortices        = 25  
    VLM_settings.number_chordwise_vortices       = 5  
    VLM_settings.use_surrogate                   = False
    VLM_settings.propeller_wake_model            = True   
    VLM_settings.wake_development_time           = 0.05
    vehicle.propulsors.prop_net.propeller.analysis_settings.case = 'uniform_freestream'
     
<<<<<<< HEAD
    # Determine the isolated performance of the wing and propeller in a steady and level condition: 
    omega_guess = 1000*Units.rpm
    iso_results, Drag_iso, aoa_iso, omega_iso = isolated_analysis(vehicle, conditions,omega_guess) # shouldn't be here but doesn't work if its not
=======
    # Determine the isolated performance of the wing and propeller in a steady and level condition:
    if Nprops > 10: 
        omega_guess = 1750*Units.rpm 
    else:
        omega_guess = 1000*Units.rpm 
    iso_results, Drag_iso, aoa_iso, omega_iso = isolated_analysis(vehicle, conditions,omega_guess)
>>>>>>> 54e03da9
     
    # optimizaion  
    # bounds of variables
    aoa_lb   = 0.0 * Units.degrees
    aoa_ub   = 10  * Units.degrees 
    omega_lb = 100 * Units.rpm
    omega_ub = 2500 * Units.rpm
    
    args  = (VLM_settings, conditions, vehicle) 
    cons = [{'type':'eq', 'fun': cruise_residual_lift_equal_weight,'args': args},
            {'type':'eq', 'fun': cruise_residual_thrust_equal_drag,'args': args}] 
    
    bnds  = ((aoa_lb,aoa_ub), (omega_lb , omega_ub))
    tolerance  = 1e-3
    sol   = minimize(cruise_objective, [ 6. * Units.degrees , 600 * Units.rpm], args  = (VLM_settings, conditions, vehicle) , method='SLSQP', bounds=bnds, tol= tolerance, constraints=cons) 
    
    # optimized values 
    AoA   = sol.x[0]
    Omega = sol.x[1]   
     
    # Evaluate the aerodynamic and propulsive performance of the trimmed solution  
    vehicle.propulsors.prop_net.propeller.inputs.omega = np.array([[ Omega ]]) 
    conditions.aerodynamics.angle_of_attack = np.array([[ AoA]])  
    
    # spin the propeller 
    F, Q, P, Cp , outputs , etap = vehicle.propulsors.prop_net.propeller.spin(conditions,vehicle)    
     
    # run VLM
    CL, CDi, CM, CL_wing, CDi_wing, cl_y , cdi_y , CP, Velocity_profile, VLM_outputs  = VLM(conditions, VLM_settings, vehicle)   


    results = Data()
    results.omega     = Omega
    results.etap      = etap[0][0]
    results.Q         = Q[0][0]
    results.AoA       = AoA 
    results.power     = P[0][0]
    results.CL        = CL[0][0]
    results.CDi       = (CDi  + 0.012)[0][0] 
    results.etap_tot  = iso_results.etap_Iso
    results.L_to_D    = results.CL/results.CDi
    
    # save results in pickle file
    filename = 'Tractor_Cruise_Res_' + str(Nprops) + '_Props'
    save_results(results,filename) 
    
    return  results 

def tractor_climb_optimization(vehicle, conditions,Nprops,aoa_range ):  
    
    # create data structure 
    VLM_settings                           = Data()
    VLM_settings.number_spanwise_vortices  = 25  
    VLM_settings.number_chordwise_vortices = 5  
    VLM_settings.use_surrogate             = False
    VLM_settings.propeller_wake_model      = True
    VLM_settings.wake_development_time     = 0.05
    
    results = Data()
    results.omega     = np.zeros(len(aoa_range))
    results.etap      = np.zeros(len(aoa_range))
    results.Q         = np.zeros(len(aoa_range))
    results.AoA       = np.zeros(len(aoa_range))
    results.power     = np.zeros(len(aoa_range))
    results.CL        = np.zeros(len(aoa_range))
    results.CDi       = np.zeros(len(aoa_range))
    results.etap_tot  = np.zeros(len(aoa_range))
    results.L_to_D    = np.zeros(len(aoa_range))
    
    for i in range(len(aoa_range)):
        
        # Determine the isolated performance of the wing and propeller in a steady and level condition:
        if Nprops > 10: 
            omega_guess = 1750*Units.rpm 
        else:
            omega_guess = 1000*Units.rpm     
        iso_results, Drag_iso, aoa_iso, omega_iso = isolated_analysis(vehicle, conditions,omega_guess)
        
        AoA = aoa_range[i]
        conditions.aerodynamics.angle_of_attack = np.array([[aoa_range[i]]])     
        
        # bounds of variables 
        omega_lb = 100 * Units.rpm
        omega_ub = 2500 * Units.rpm
        
        args  = (VLM_settings, conditions, vehicle) 
        cons = [{'type':'eq', 'fun': climb_residual_thrust_equal_drag,'args': args}] 
        
        bnds  = ((omega_lb , omega_ub),)
        tolerance  = 1e-3
        x0 = (600 * Units.rpm)
        sol2   = minimize(climb_objective, x0 , args  = (VLM_settings, conditions, vehicle) , method='SLSQP', bounds=bnds, tol= tolerance, constraints=cons) 
        
        # optimized values 
        Omega  = sol2.x[0]   
         
        # Evaluate the aerodynamic and propulsive performance of the trimmed solution  
        vehicle.propulsors.prop_net.propeller.inputs.omega = np.array([[ Omega ]]) 
        conditions.aerodynamics.angle_of_attack = np.array([[ AoA]])  
        
        # spin the propeller 
        F, Q, P, Cp , outputs , etap = vehicle.propulsors.prop_net.propeller.spin(conditions,vehicle)    
         
        # run VLM
        CL, CDi, CM, CL_wing, CDi_wing, cl_y , cdi_y , CP, VLM_outputs  = VLM(conditions, VLM_settings, vehicle)   
         
        results.omega[i]     = Omega
        results.etap[i]      = etap[0][0]
        results.Q[i]         = Q[0][0]
        results.AoA[i]       = AoA 
        results.power[i]     = P[0][0]
        results.CL[i]        = CL[0][0]
        results.CDi[i]       = (CDi  + 0.012)[0][0] 
        results.etap_tot[i]  = iso_results.etap_Iso
        results.L_to_D[i]    = results.CL[i]/results.CDi[i]
    
    # save results in pickle file
    filename = 'Tractor_Climb_Res_' + str(Nprops) + '_Props'
    save_results(results,filename) 
    
    return  results

def cruise_objective(x, VLM_settings, conditions, vehicle ):  
    omega  = x[1]  
    
    # update values
    vehicle.propulsors.prop_net.propeller.inputs.omega = np.array([[omega]]) 
    
    # run propeller model
    F, Q, P, Cp , outputs , etap = vehicle.propulsors.prop_net.propeller.spin(conditions,vehicle)   
    
    power  = P[0][0] 
    return power  

# --------------------------------------------------------------------------------
#         Lift-Weight Residual
# --------------------------------------------------------------------------------
def cruise_residual_lift_equal_weight(x, VLM_settings, conditions, vehicle):
    aoa    = x[0]
    omega  = x[1] 
    
    Weight = vehicle.mass_properties.takeoff
    
    # update values
    vehicle.propulsors.prop_net.propeller.inputs.omega = np.array([[omega]])
    conditions.aerodynamics.angle_of_attack = np.array([[ aoa ]])  
    
    # run propeller model
    _, _, _, _ , _ , _ = vehicle.propulsors.prop_net.propeller.spin(conditions,vehicle)     
    
    # run VLM
    CL, CDi, CM, CL_wing, CDi_wing, cl_y , cdi_y , CP, Velocity_profile, VLM_outputs  = VLM(conditions, VLM_settings, vehicle)  
    Lift = CL*0.5*(conditions.freestream.density*conditions.freestream.velocity**2)*vehicle.reference_area
    
    # Compute the residual:
    lift_residual = abs(Lift[0][0] - Weight)   
    
    return lift_residual


# --------------------------------------------------------------------------------
#         Thrust-Drag Residual
# --------------------------------------------------------------------------------
def cruise_residual_thrust_equal_drag(x, VLM_settings, conditions, vehicle ):
    aoa    = x[0]
    omega  = x[1]  
    
    # update values
    vehicle.propulsors.prop_net.propeller.inputs.omega = np.array([[omega]])
    conditions.aerodynamics.angle_of_attack = np.array([[ aoa ]])  
    
    # run propeller model
    F, Q, P, Cp , outputs , etap = vehicle.propulsors.prop_net.propeller.spin(conditions,vehicle)     
    Thrust = vehicle.propulsors.prop_net.number_of_engines*F
    
    # run VLM
    CL, CDi, CM, CL_wing, CDi_wing, cl_y , cdi_y , CP, Velocity_profile, VLM_outputs  = VLM(conditions, VLM_settings, vehicle) 
    Drag = (CDi  + 0.012)*0.5*(conditions.freestream.density*conditions.freestream.velocity**2)*vehicle.reference_area
    
    # compute residual 
    drag_residual = abs(Thrust[0][0] - Drag[0][0])  
    return drag_residual 


def climb_objective(x, VLM_settings, conditions, vehicle ):  
    omega  = x[0]  
    
    # update values
    vehicle.propulsors.prop_net.propeller.inputs.omega = np.array([[omega]]) 
    
    # run propeller model
    F, Q, P, Cp , outputs , etap = vehicle.propulsors.prop_net.propeller.spin(conditions,vehicle)   
    
    power  = P[0][0] 
    return power    

# --------------------------------------------------------------------------------
#         Thrust-Drag Residual
# --------------------------------------------------------------------------------
def climb_residual_thrust_equal_drag(x, VLM_settings, conditions, vehicle ): 
    omega  = x[0]  
    
    # update values
    vehicle.propulsors.prop_net.propeller.inputs.omega = np.array([[omega]]) 
    
    # run propeller model
    F, Q, P, Cp , outputs , etap = vehicle.propulsors.prop_net.propeller.spin(conditions,vehicle)     
    Thrust = vehicle.propulsors.prop_net.number_of_engines*F
    
    # run VLM
    CL, CDi, CM, CL_wing, CDi_wing, cl_y , cdi_y , CP, Velocity_profile, VLM_outputs  = VLM(conditions, VLM_settings, vehicle) 
    Drag = (CDi  + 0.012)*0.5*(conditions.freestream.density*conditions.freestream.velocity**2)*vehicle.reference_area
    
    # compute residual 
    drag_residual = abs(Thrust[0][0] - Drag[0][0])  
    return drag_residual 

def save_results(results,filename):
   
    save_file = filename + '.pkl'
    with open(save_file, 'wb') as file:
        pickle.dump(results, file)
        
    return  <|MERGE_RESOLUTION|>--- conflicted
+++ resolved
@@ -1,99 +1,95 @@
 ## @ingroup Methods-Propulsion
 # tractor_analysis.py
-# 
+#
 # Created:  September 2020, M. Clarke
 
 # ----------------------------------------------------------------------
 #  Imports
-# ---------------------------------------------------------------------- 
+# ----------------------------------------------------------------------
 import numpy as np
-from SUAVE.Core import Units, Data  
+from SUAVE.Core import Units, Data
 from SUAVE.Methods.Propulsion.isolated_analysis import isolated_analysis
-from scipy.optimize import minimize 
-from SUAVE.Methods.Aerodynamics.Common.Fidelity_Zero.Lift.VLM import VLM 
+from scipy.optimize import minimize
+from SUAVE.Methods.Aerodynamics.Common.Fidelity_Zero.Lift.VLM import VLM
 import pickle
 
-def tractor_cruise_optimization(vehicle, conditions,Nprops ):  
-    
-    # create data structure 
+def tractor_cruise_optimization(vehicle, conditions,Nprops ):
+
+    # create data structure
     VLM_settings                                 = Data()
-    VLM_settings.number_spanwise_vortices        = 25  
-    VLM_settings.number_chordwise_vortices       = 5  
+    VLM_settings.number_spanwise_vortices        = 25
+    VLM_settings.number_chordwise_vortices       = 5
     VLM_settings.use_surrogate                   = False
-    VLM_settings.propeller_wake_model            = True   
+    VLM_settings.propeller_wake_model            = True
     VLM_settings.wake_development_time           = 0.05
     vehicle.propulsors.prop_net.propeller.analysis_settings.case = 'uniform_freestream'
-     
-<<<<<<< HEAD
-    # Determine the isolated performance of the wing and propeller in a steady and level condition: 
-    omega_guess = 1000*Units.rpm
-    iso_results, Drag_iso, aoa_iso, omega_iso = isolated_analysis(vehicle, conditions,omega_guess) # shouldn't be here but doesn't work if its not
-=======
+
+
     # Determine the isolated performance of the wing and propeller in a steady and level condition:
-    if Nprops > 10: 
-        omega_guess = 1750*Units.rpm 
+    if Nprops > 10:
+        omega_guess = 1750*Units.rpm
     else:
-        omega_guess = 1000*Units.rpm 
+        omega_guess = 1000*Units.rpm
     iso_results, Drag_iso, aoa_iso, omega_iso = isolated_analysis(vehicle, conditions,omega_guess)
->>>>>>> 54e03da9
-     
-    # optimizaion  
+
+
+    # optimizaion
     # bounds of variables
     aoa_lb   = 0.0 * Units.degrees
-    aoa_ub   = 10  * Units.degrees 
+    aoa_ub   = 10  * Units.degrees
     omega_lb = 100 * Units.rpm
     omega_ub = 2500 * Units.rpm
-    
-    args  = (VLM_settings, conditions, vehicle) 
+
+    args  = (VLM_settings, conditions, vehicle)
     cons = [{'type':'eq', 'fun': cruise_residual_lift_equal_weight,'args': args},
-            {'type':'eq', 'fun': cruise_residual_thrust_equal_drag,'args': args}] 
-    
+            {'type':'eq', 'fun': cruise_residual_thrust_equal_drag,'args': args}]
+
     bnds  = ((aoa_lb,aoa_ub), (omega_lb , omega_ub))
     tolerance  = 1e-3
-    sol   = minimize(cruise_objective, [ 6. * Units.degrees , 600 * Units.rpm], args  = (VLM_settings, conditions, vehicle) , method='SLSQP', bounds=bnds, tol= tolerance, constraints=cons) 
-    
-    # optimized values 
+    sol   = minimize(cruise_objective, [ 6. * Units.degrees , 600 * Units.rpm], args  = (VLM_settings, conditions, vehicle) , method='SLSQP', bounds=bnds, tol= tolerance, constraints=cons)
+
+    # optimized values
     AoA   = sol.x[0]
-    Omega = sol.x[1]   
-     
-    # Evaluate the aerodynamic and propulsive performance of the trimmed solution  
-    vehicle.propulsors.prop_net.propeller.inputs.omega = np.array([[ Omega ]]) 
-    conditions.aerodynamics.angle_of_attack = np.array([[ AoA]])  
-    
-    # spin the propeller 
-    F, Q, P, Cp , outputs , etap = vehicle.propulsors.prop_net.propeller.spin(conditions,vehicle)    
-     
-    # run VLM
-    CL, CDi, CM, CL_wing, CDi_wing, cl_y , cdi_y , CP, Velocity_profile, VLM_outputs  = VLM(conditions, VLM_settings, vehicle)   
+    Omega = sol.x[1]
+
+    # Evaluate the aerodynamic and propulsive performance of the trimmed solution
+    vehicle.propulsors.prop_net.propeller.inputs.omega = np.array([[ Omega ]])
+    conditions.aerodynamics.angle_of_attack = np.array([[ AoA]])
+
+    # spin the propeller
+    F, Q, P, Cp , outputs , etap = vehicle.propulsors.prop_net.propeller.spin(conditions,vehicle)
+
+    # run VLM
+    CL, CDi, CM, CL_wing, CDi_wing, cl_y , cdi_y , CP, Velocity_profile, VLM_outputs  = VLM(conditions, VLM_settings, vehicle)
 
 
     results = Data()
     results.omega     = Omega
     results.etap      = etap[0][0]
     results.Q         = Q[0][0]
-    results.AoA       = AoA 
+    results.AoA       = AoA
     results.power     = P[0][0]
     results.CL        = CL[0][0]
-    results.CDi       = (CDi  + 0.012)[0][0] 
+    results.CDi       = (CDi  + 0.012)[0][0]
     results.etap_tot  = iso_results.etap_Iso
     results.L_to_D    = results.CL/results.CDi
-    
+
     # save results in pickle file
     filename = 'Tractor_Cruise_Res_' + str(Nprops) + '_Props'
-    save_results(results,filename) 
-    
-    return  results 
-
-def tractor_climb_optimization(vehicle, conditions,Nprops,aoa_range ):  
-    
-    # create data structure 
+    save_results(results,filename)
+
+    return  results
+
+def tractor_climb_optimization(vehicle, conditions,Nprops,aoa_range ):
+
+    # create data structure
     VLM_settings                           = Data()
-    VLM_settings.number_spanwise_vortices  = 25  
-    VLM_settings.number_chordwise_vortices = 5  
+    VLM_settings.number_spanwise_vortices  = 25
+    VLM_settings.number_chordwise_vortices = 5
     VLM_settings.use_surrogate             = False
     VLM_settings.propeller_wake_model      = True
     VLM_settings.wake_development_time     = 0.05
-    
+
     results = Data()
     results.omega     = np.zeros(len(aoa_range))
     results.etap      = np.zeros(len(aoa_range))
@@ -104,95 +100,95 @@
     results.CDi       = np.zeros(len(aoa_range))
     results.etap_tot  = np.zeros(len(aoa_range))
     results.L_to_D    = np.zeros(len(aoa_range))
-    
+
     for i in range(len(aoa_range)):
-        
+
         # Determine the isolated performance of the wing and propeller in a steady and level condition:
-        if Nprops > 10: 
-            omega_guess = 1750*Units.rpm 
+        if Nprops > 10:
+            omega_guess = 1750*Units.rpm
         else:
-            omega_guess = 1000*Units.rpm     
+            omega_guess = 1000*Units.rpm
         iso_results, Drag_iso, aoa_iso, omega_iso = isolated_analysis(vehicle, conditions,omega_guess)
-        
+
         AoA = aoa_range[i]
-        conditions.aerodynamics.angle_of_attack = np.array([[aoa_range[i]]])     
-        
-        # bounds of variables 
+        conditions.aerodynamics.angle_of_attack = np.array([[aoa_range[i]]])
+
+        # bounds of variables
         omega_lb = 100 * Units.rpm
         omega_ub = 2500 * Units.rpm
-        
-        args  = (VLM_settings, conditions, vehicle) 
-        cons = [{'type':'eq', 'fun': climb_residual_thrust_equal_drag,'args': args}] 
-        
+
+        args  = (VLM_settings, conditions, vehicle)
+        cons = [{'type':'eq', 'fun': climb_residual_thrust_equal_drag,'args': args}]
+
         bnds  = ((omega_lb , omega_ub),)
         tolerance  = 1e-3
         x0 = (600 * Units.rpm)
-        sol2   = minimize(climb_objective, x0 , args  = (VLM_settings, conditions, vehicle) , method='SLSQP', bounds=bnds, tol= tolerance, constraints=cons) 
-        
-        # optimized values 
-        Omega  = sol2.x[0]   
-         
-        # Evaluate the aerodynamic and propulsive performance of the trimmed solution  
-        vehicle.propulsors.prop_net.propeller.inputs.omega = np.array([[ Omega ]]) 
-        conditions.aerodynamics.angle_of_attack = np.array([[ AoA]])  
-        
-        # spin the propeller 
-        F, Q, P, Cp , outputs , etap = vehicle.propulsors.prop_net.propeller.spin(conditions,vehicle)    
-         
+        sol2   = minimize(climb_objective, x0 , args  = (VLM_settings, conditions, vehicle) , method='SLSQP', bounds=bnds, tol= tolerance, constraints=cons)
+
+        # optimized values
+        Omega  = sol2.x[0]
+
+        # Evaluate the aerodynamic and propulsive performance of the trimmed solution
+        vehicle.propulsors.prop_net.propeller.inputs.omega = np.array([[ Omega ]])
+        conditions.aerodynamics.angle_of_attack = np.array([[ AoA]])
+
+        # spin the propeller
+        F, Q, P, Cp , outputs , etap = vehicle.propulsors.prop_net.propeller.spin(conditions,vehicle)
+
         # run VLM
-        CL, CDi, CM, CL_wing, CDi_wing, cl_y , cdi_y , CP, VLM_outputs  = VLM(conditions, VLM_settings, vehicle)   
-         
+        CL, CDi, CM, CL_wing, CDi_wing, cl_y , cdi_y , CP, VLM_outputs  = VLM(conditions, VLM_settings, vehicle)
+
         results.omega[i]     = Omega
         results.etap[i]      = etap[0][0]
         results.Q[i]         = Q[0][0]
-        results.AoA[i]       = AoA 
+        results.AoA[i]       = AoA
         results.power[i]     = P[0][0]
         results.CL[i]        = CL[0][0]
-        results.CDi[i]       = (CDi  + 0.012)[0][0] 
+        results.CDi[i]       = (CDi  + 0.012)[0][0]
         results.etap_tot[i]  = iso_results.etap_Iso
         results.L_to_D[i]    = results.CL[i]/results.CDi[i]
-    
+
     # save results in pickle file
     filename = 'Tractor_Climb_Res_' + str(Nprops) + '_Props'
-    save_results(results,filename) 
-    
+    save_results(results,filename)
+
     return  results
 
-def cruise_objective(x, VLM_settings, conditions, vehicle ):  
-    omega  = x[1]  
-    
-    # update values
-    vehicle.propulsors.prop_net.propeller.inputs.omega = np.array([[omega]]) 
-    
-    # run propeller model
-    F, Q, P, Cp , outputs , etap = vehicle.propulsors.prop_net.propeller.spin(conditions,vehicle)   
-    
-    power  = P[0][0] 
-    return power  
+def cruise_objective(x, VLM_settings, conditions, vehicle ):
+    omega  = x[1]
+
+    # update values
+    vehicle.propulsors.prop_net.propeller.inputs.omega = np.array([[omega]])
+
+    # run propeller model
+    F, Q, P, Cp , outputs , etap = vehicle.propulsors.prop_net.propeller.spin(conditions,vehicle)
+
+    power  = P[0][0]
+    return power
 
 # --------------------------------------------------------------------------------
 #         Lift-Weight Residual
 # --------------------------------------------------------------------------------
 def cruise_residual_lift_equal_weight(x, VLM_settings, conditions, vehicle):
     aoa    = x[0]
-    omega  = x[1] 
-    
+    omega  = x[1]
+
     Weight = vehicle.mass_properties.takeoff
-    
-    # update values
-    vehicle.propulsors.prop_net.propeller.inputs.omega = np.array([[omega]])
-    conditions.aerodynamics.angle_of_attack = np.array([[ aoa ]])  
-    
-    # run propeller model
-    _, _, _, _ , _ , _ = vehicle.propulsors.prop_net.propeller.spin(conditions,vehicle)     
-    
-    # run VLM
-    CL, CDi, CM, CL_wing, CDi_wing, cl_y , cdi_y , CP, Velocity_profile, VLM_outputs  = VLM(conditions, VLM_settings, vehicle)  
+
+    # update values
+    vehicle.propulsors.prop_net.propeller.inputs.omega = np.array([[omega]])
+    conditions.aerodynamics.angle_of_attack = np.array([[ aoa ]])
+
+    # run propeller model
+    _, _, _, _ , _ , _ = vehicle.propulsors.prop_net.propeller.spin(conditions,vehicle)
+
+    # run VLM
+    CL, CDi, CM, CL_wing, CDi_wing, cl_y , cdi_y , CP, Velocity_profile, VLM_outputs  = VLM(conditions, VLM_settings, vehicle)
     Lift = CL*0.5*(conditions.freestream.density*conditions.freestream.velocity**2)*vehicle.reference_area
-    
+
     # Compute the residual:
-    lift_residual = abs(Lift[0][0] - Weight)   
-    
+    lift_residual = abs(Lift[0][0] - Weight)
+
     return lift_residual
 
 
@@ -201,62 +197,62 @@
 # --------------------------------------------------------------------------------
 def cruise_residual_thrust_equal_drag(x, VLM_settings, conditions, vehicle ):
     aoa    = x[0]
-    omega  = x[1]  
-    
-    # update values
-    vehicle.propulsors.prop_net.propeller.inputs.omega = np.array([[omega]])
-    conditions.aerodynamics.angle_of_attack = np.array([[ aoa ]])  
-    
-    # run propeller model
-    F, Q, P, Cp , outputs , etap = vehicle.propulsors.prop_net.propeller.spin(conditions,vehicle)     
+    omega  = x[1]
+
+    # update values
+    vehicle.propulsors.prop_net.propeller.inputs.omega = np.array([[omega]])
+    conditions.aerodynamics.angle_of_attack = np.array([[ aoa ]])
+
+    # run propeller model
+    F, Q, P, Cp , outputs , etap = vehicle.propulsors.prop_net.propeller.spin(conditions,vehicle)
     Thrust = vehicle.propulsors.prop_net.number_of_engines*F
-    
-    # run VLM
-    CL, CDi, CM, CL_wing, CDi_wing, cl_y , cdi_y , CP, Velocity_profile, VLM_outputs  = VLM(conditions, VLM_settings, vehicle) 
+
+    # run VLM
+    CL, CDi, CM, CL_wing, CDi_wing, cl_y , cdi_y , CP, Velocity_profile, VLM_outputs  = VLM(conditions, VLM_settings, vehicle)
     Drag = (CDi  + 0.012)*0.5*(conditions.freestream.density*conditions.freestream.velocity**2)*vehicle.reference_area
-    
-    # compute residual 
-    drag_residual = abs(Thrust[0][0] - Drag[0][0])  
-    return drag_residual 
-
-
-def climb_objective(x, VLM_settings, conditions, vehicle ):  
-    omega  = x[0]  
-    
-    # update values
-    vehicle.propulsors.prop_net.propeller.inputs.omega = np.array([[omega]]) 
-    
-    # run propeller model
-    F, Q, P, Cp , outputs , etap = vehicle.propulsors.prop_net.propeller.spin(conditions,vehicle)   
-    
-    power  = P[0][0] 
-    return power    
+
+    # compute residual
+    drag_residual = abs(Thrust[0][0] - Drag[0][0])
+    return drag_residual
+
+
+def climb_objective(x, VLM_settings, conditions, vehicle ):
+    omega  = x[0]
+
+    # update values
+    vehicle.propulsors.prop_net.propeller.inputs.omega = np.array([[omega]])
+
+    # run propeller model
+    F, Q, P, Cp , outputs , etap = vehicle.propulsors.prop_net.propeller.spin(conditions,vehicle)
+
+    power  = P[0][0]
+    return power
 
 # --------------------------------------------------------------------------------
 #         Thrust-Drag Residual
 # --------------------------------------------------------------------------------
-def climb_residual_thrust_equal_drag(x, VLM_settings, conditions, vehicle ): 
-    omega  = x[0]  
-    
-    # update values
-    vehicle.propulsors.prop_net.propeller.inputs.omega = np.array([[omega]]) 
-    
-    # run propeller model
-    F, Q, P, Cp , outputs , etap = vehicle.propulsors.prop_net.propeller.spin(conditions,vehicle)     
+def climb_residual_thrust_equal_drag(x, VLM_settings, conditions, vehicle ):
+    omega  = x[0]
+
+    # update values
+    vehicle.propulsors.prop_net.propeller.inputs.omega = np.array([[omega]])
+
+    # run propeller model
+    F, Q, P, Cp , outputs , etap = vehicle.propulsors.prop_net.propeller.spin(conditions,vehicle)
     Thrust = vehicle.propulsors.prop_net.number_of_engines*F
-    
-    # run VLM
-    CL, CDi, CM, CL_wing, CDi_wing, cl_y , cdi_y , CP, Velocity_profile, VLM_outputs  = VLM(conditions, VLM_settings, vehicle) 
+
+    # run VLM
+    CL, CDi, CM, CL_wing, CDi_wing, cl_y , cdi_y , CP, Velocity_profile, VLM_outputs  = VLM(conditions, VLM_settings, vehicle)
     Drag = (CDi  + 0.012)*0.5*(conditions.freestream.density*conditions.freestream.velocity**2)*vehicle.reference_area
-    
-    # compute residual 
-    drag_residual = abs(Thrust[0][0] - Drag[0][0])  
-    return drag_residual 
+
+    # compute residual
+    drag_residual = abs(Thrust[0][0] - Drag[0][0])
+    return drag_residual
 
 def save_results(results,filename):
-   
+
     save_file = filename + '.pkl'
     with open(save_file, 'wb') as file:
         pickle.dump(results, file)
-        
-    return  +
+    return