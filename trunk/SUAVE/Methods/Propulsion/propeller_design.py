## @ingroup Methods-Propulsion
# propeller_design.py
# 
# Created:  Jul 2014, E. Botero
# Modified: Feb 2016, E. Botero
#           Jul 2017, M. Clarke
#           Mar 2020, M. Clarke
#           Sep 2020, M. Clarke

# ----------------------------------------------------------------------
#  Imports
# ----------------------------------------------------------------------

import SUAVE
import numpy as np
import scipy as sp
from SUAVE.Core import Units , Data
from SUAVE.Methods.Geometry.Two_Dimensional.Cross_Section.Airfoil.import_airfoil_geometry \
     import import_airfoil_geometry

from SUAVE.Methods.Geometry.Two_Dimensional.Cross_Section.Airfoil.compute_airfoil_polars \
     import compute_airfoil_polars
# ----------------------------------------------------------------------
#  Propeller Design
# ----------------------------------------------------------------------

def propeller_design(prop,number_of_stations):
    """ Optimizes propeller chord and twist given input parameters.
          
          Inputs:
          Either design power or thrust
          prop_attributes.
            hub radius                       [m]
            tip radius                       [m]
            rotation rate                    [rad/s]
            freestream velocity              [m/s]
            number of blades               
            number of stations
            design lift coefficient
            airfoil data
            
          Outputs:
          Twist distribution                 [array of radians]
          Chord distribution                 [array of meters]
              
          Assumptions/ Source:
          Based on Design of Optimum Propellers by Adkins and Liebeck
          
    """    
    # Unpack
    N      = number_of_stations       # this number determines the discretization of the propeller into stations 
    B      = prop.number_blades
    R      = prop.tip_radius
    Rh     = prop.hub_radius
    omega  = prop.angular_velocity    # Rotation Rate in rad/s
    V      = prop.freestream_velocity # Freestream Velocity
    Cl     = prop.design_Cl           # Design Lift Coefficient
    alt    = prop.design_altitude
    Thrust = prop.design_thrust
    Power  = prop.design_power
    a_geo  = prop.airfoil_geometry
    a_pol  = prop.airfoil_polars        
    a_loc  = prop.airfoil_polar_stations    
    
    if (Thrust == None) and (Power== None):
        raise AssertionError('Specify either design thrust or design power!')
    
    elif (Thrust!= None) and (Power!= None):
        raise AssertionError('Specify either design thrust or design power!')
    
    if prop.rotation == None:
        prop.rotation = list(np.ones(int(B))) 
        
    # Calculate atmospheric properties
    atmosphere = SUAVE.Analyses.Atmospheric.US_Standard_1976()
    atmo_data = atmosphere.compute_values(alt)
    
    p              = atmo_data.pressure[0]
    T              = atmo_data.temperature[0]
    rho            = atmo_data.density[0]
    speed_of_sound = atmo_data.speed_of_sound[0]
    mu             = atmo_data.dynamic_viscosity[0]
    nu             = mu/rho
    
    # Nondimensional thrust
    if (Thrust!= None) and (Power == None):
        Tc = 2.*Thrust/(rho*(V*V)*np.pi*(R*R))     
        Pc = 0.0 
    
    elif (Thrust== None) and (Power != None):
        Tc = 0.0   
        Pc = 2.*Power/(rho*(V*V*V)*np.pi*(R*R))  
    
    tol   = 1e-10 # Convergence tolerance

    #Step 1, assume a zeta
    zeta = 0.1 # Assume to be small initially
    
    #Step 2, determine F and phi at each blade station
    
    chi0    = Rh/R # Where the propeller blade actually starts
    chi     = np.linspace(chi0,1,N+1) # Vector of nondimensional radii
    chi     = chi[0:N]
    lamda   = V/(omega*R)             # Speed ratio
    r       = chi*R                   # Radial coordinate
    x       = omega*r/V               # Nondimensional distance
    diff    = 1.0                     # Difference between zetas
    n       = omega/(2*np.pi)         # Cycles per second
    D       = 2.*R
    J       = V/(D*n)
    
    c = 0.2 * np.ones_like(chi)
    
    # if user defines airfoil, check dimension of stations
    if  a_pol != None and a_loc != None:
        if len(a_loc) != N:
            raise AssertionError('\nDimension of airfoil sections must be equal to number of stations on propeller')
    
    else:
        # Import Airfoil from regression
        print('\nNo airfoils specified for propeller or rotor airfoil specified. \nDefaulting to NACA 4412 airfoils that will provide conservative estimates.') 
        import os
        ospath = os.path.abspath(__file__)
        path   = ospath.replace('\\','/').split('trunk/SUAVE/Methods/Propulsion/propeller_design.py')[0] \
            + 'regression/scripts/Vehicles/' 
        a_geo  = [ path +  'NACA_4412.txt'] 
        a_pol  = [[path +  'NACA_4412_polar_Re_50000.txt' ,
                   path +  'NACA_4412_polar_Re_100000.txt' ,
                   path +  'NACA_4412_polar_Re_200000.txt' ,
                   path +  'NACA_4412_polar_Re_500000.txt' ,
                   path +  'NACA_4412_polar_Re_1000000.txt' ]]   # airfoil polars for at different reynolds numbers  
       
        # 0 represents the first airfoil, 1 represents the second airfoil etc. 
        a_loc = [0,0,0,0,0,0,0,0,0,0,0,0,0,0,0,0,0,0,0,0]  
    
        prop.airfoil_geometry        = a_geo
        prop.airfoil_polars          = a_pol     
        prop.airfoil_polar_stations  = a_loc     
     
    while diff>tol:      
        # assign chord distribution
        prop.chord_distribution = c 
                         
        # compute airfoil polars for airfoils 
        airfoil_polars  = compute_airfoil_polars(prop, a_geo, a_pol)  
        airfoil_cl_surs = airfoil_polars.lift_coefficient_surrogates 
        airfoil_cd_surs = airfoil_polars.drag_coefficient_surrogates 
                         
        #Things that need a loop
        Tcnew   = Tc     
        tanphit = lamda*(1.+zeta/2.)   # Tangent of the flow angle at the tip
        phit    = np.arctan(tanphit)   # Flow angle at the tip
        tanphi  = tanphit/chi          # Flow angle at every station
        f       = (B/2.)*(1.-chi)/np.sin(phit) 
        F       = (2./np.pi)*np.arccos(np.exp(-f)) #Prandtl momentum loss factor
        phi     = np.arctan(tanphi)  #Flow angle at every station
        
        #Step 3, determine the product Wc, and RE
        G       = F*x*np.cos(phi)*np.sin(phi) #Circulation function
        Wc      = 4.*np.pi*lamda*G*V*R*zeta/(Cl*B)
        Ma      = Wc/speed_of_sound
        RE      = Wc/nu

        #Step 4, determine epsilon and alpha from airfoil data  
        alpha = np.zeros_like(RE)
        Cdval = np.zeros_like(RE)  
        for i in range(N):
            AoA_old_guess = 0.01
            cl_diff       = 1  
            broke         = False   
            ii            = 0
            
            # Newton Raphson Iteration 
            while cl_diff > 1E-3:
                
                Cl_guess       = airfoil_cl_surs[a_geo[a_loc[i]]](RE[i],AoA_old_guess,grid=False) - Cl 
                
                # central difference derivative 
                dx             = 1E-5
                dCL            = (airfoil_cl_surs[a_geo[a_loc[i]]](RE[i],AoA_old_guess + dx,grid=False) - airfoil_cl_surs[a_geo[a_loc[i]]](RE[i],AoA_old_guess- dx,grid=False))/ (2*dx)
                 
                # update AoA guess 
                AoA_new_guess  = AoA_old_guess - Cl_guess/dCL
                AoA_old_guess  = AoA_new_guess 
                
                # compute difference for tolerance check
                cl_diff        = abs(Cl_guess)      
                 
                ii+=1 	
                if ii>10000:	
                    # maximum iterations is 10000
                    print('Propeller/Rotor section is not converging to solution')
                    broke = True	
                    break                    
                
            alpha[i] = AoA_old_guess     
            Cdval[i] = airfoil_cd_surs[a_geo[a_loc[i]]](RE[i],alpha[i],grid=False)  

        #More Cd scaling from Mach from AA241ab notes for turbulent skin friction
        Tw_Tinf = 1. + 1.78*(Ma**2)
        Tp_Tinf = 1. + 0.035*(Ma**2) + 0.45*(Tw_Tinf-1.)
        Tp      = Tp_Tinf*T
        Rp_Rinf = (Tp_Tinf**2.5)*(Tp+110.4)/(T+110.4) 
        Cd      = ((1/Tp_Tinf)*(1/Rp_Rinf)**0.2)*Cdval
        
        #Step 5, change Cl and repeat steps 3 and 4 until epsilon is minimized 
        epsilon = Cd/Cl  
        
        #Step 6, determine a and a', and W 
        a       = (zeta/2.)*(np.cos(phi)**2.)*(1.-epsilon*np.tan(phi))
        aprime  = (zeta/(2.*x))*np.cos(phi)*np.sin(phi)*(1.+epsilon/np.tan(phi))
        W       = V*(1.+a)/np.sin(phi)
        
        #Step 7, compute the chord length and blade twist angle  
        c       = Wc/W
        beta    = alpha + phi # Blade twist angle
    
        #Step 8, determine 4 derivatives in I and J 
        Iprime1 = 4.*chi*G*(1.-epsilon*np.tan(phi))
        Iprime2 = lamda*(Iprime1/(2.*chi))*(1.+epsilon/np.tan(phi)
                                            )*np.sin(phi)*np.cos(phi)
        Jprime1 = 4.*chi*G*(1.+epsilon/np.tan(phi))
        Jprime2 = (Jprime1/2.)*(1.-epsilon*np.tan(phi))*(np.cos(phi)**2.)
        
        dR      = (r[1]-r[0])*np.ones_like(Jprime1)
        dchi    = (chi[1]-chi[0])*np.ones_like(Jprime1)
        
        #Integrate derivatives from chi=chi0 to chi=1 
        I1      = np.dot(Iprime1,dchi)
        I2      = np.dot(Iprime2,dchi)
        J1      = np.dot(Jprime1,dchi)
        J2      = np.dot(Jprime2,dchi)        

        #Step 9, determine zeta and and Pc or zeta and Tc 
        if (Pc==0.)&(Tc!=0.): 
            #First Case, Thrust is given
            #Check to see if Tc is feasible, otherwise try a reasonable number
            if Tcnew>=I2*(I1/(2.*I2))**2.:
                Tcnew = I2*(I1/(2.*I2))**2.
            zetan    = (I1/(2.*I2)) - ((I1/(2.*I2))**2.-Tcnew/I2)**0.5

        elif (Pc!=0.)&(Tc==0.): 
            #Second Case, Thrust is given
            zetan    = -(J1/(J2*2.)) + ((J1/(J2*2.))**2.+Pc/J2)**0.5 
    
        #Step 10, repeat starting at step 2 with the new zeta
        diff = abs(zeta-zetan)
        
        zeta = zetan[0][0]
    
    #Step 11, determine propeller efficiency etc...
    
    if (Pc==0.)&(Tc!=0.): 
        if Tcnew>=I2*(I1/(2.*I2))**2.:
            Tcnew = I2*(I1/(2.*I2))**2.
            print('Tc infeasible, reset to:')
            print(Tcnew)        
        #First Case, Thrust is given
        zeta    = (I1/(2.*I2)) - ((I1/(2.*I2))**2.-Tcnew/I2)**0.5
        Pc      = J1*zeta + J2*(zeta**2.)
        Tc      = I1*zeta - I2*(zeta**2.)
        
    elif (Pc!=0.)&(Tc==0.): 
        #Second Case, Thrust is given
        zeta    = -(J1/(2.*J2)) + ((J1/(2.*J2))**2.+Pc/J2)**0.5
        Tc      = I1*zeta - I2*(zeta**2.)
        Pc      = J1*zeta + J2*(zeta**2.) 
        
    # Calculate mid-chord alignment angle, MCA
    # This is the distance from the mid chord to the line axis out of the center of the blade
    # In this case the 1/4 chords are all aligned 
    MCA    = c/4. - c[0]/4.
    
    Thrust = Tc*rho*(V**2)*np.pi*(R**2)/2
<<<<<<< HEAD
    Power  = Pc*rho*(V**3)*np.pi*(R**2)/2
    Cp     = Power/(rho*(n**3)*(D**5))
    
    # compute max thickness distribution using NACA 4 series eqn
    t_max          = np.zeros(N)
    for idx in range(N):
        c_blade    = np.linspace(0,c[idx],N)          # local chord  
        t          = (5*c_blade)*(0.2969*np.sqrt(c_blade) - 0.1260*c_blade - 0.3516*(c_blade**2) + 0.2843*(c_blade**3) - 0.1015*(c_blade**4)) # local thickness distribution
        t_max[idx] = np.max(t)                       
 
=======
    Power  = Pc*rho*(V**3)*np.pi*(R**2)/2 
    Ct     = Thrust/(rho*(n*n)*(D*D*D*D))
    Cp     = Power/(rho*(n*n*n)*(D*D*D*D*D))  
    
    # compute max thickness distribution  
    t_max  = np.zeros(N)    
    t_c    = np.zeros(N)    
    airfoil_geometry_data = import_airfoil_geometry(a_geo)
    for i in range(N):
        t_c[i]   = airfoil_geometry_data.thickness_to_chord[a_loc[i]]    
        t_max[i] = airfoil_geometry_data.max_thickness[a_loc[i]]*c[i]
        
>>>>>>> 6504b957
    # Nondimensional thrust
    if prop.design_power == None: 
        prop.design_power = Power[0]        
    elif prop.design_thrust == None: 
        prop.design_thrust = Thrust[0]      
    
    # approximate thickness to chord ratio  
    t_c_at_70_percent = t_c[int(N*0.7)]
    
    # blade solidity
    r          = chi*R                    # Radial coordinate   
    blade_area = sp.integrate.cumtrapz(B*c, r-r[0])
    sigma      = blade_area[-1]/(np.pi*R**2)   
    
    prop.design_torque              = Power[0]/omega
    prop.max_thickness_distribution = t_max
    prop.twist_distribution         = beta
    prop.chord_distribution         = c
    prop.radius_distribution        = r 
    prop.number_blades              = int(B)
    prop.design_power_coefficient   = Cp 
    prop.design_thrust_coefficient  = Ct 
    prop.mid_chord_aligment         = MCA
    prop.thickness_to_chord         = t_c_at_70_percent
    prop.blade_solidity             = sigma  
    prop.airfoil_cl_surrogates      = airfoil_cl_surs
    prop.airfoil_cd_surrogates      = airfoil_cd_surs 

    return prop<|MERGE_RESOLUTION|>--- conflicted
+++ resolved
@@ -24,7 +24,7 @@
 #  Propeller Design
 # ----------------------------------------------------------------------
 
-def propeller_design(prop,number_of_stations):
+def propeller_design(prop,number_of_stations=20):
     """ Optimizes propeller chord and twist given input parameters.
           
           Inputs:
@@ -49,7 +49,7 @@
     """    
     # Unpack
     N      = number_of_stations       # this number determines the discretization of the propeller into stations 
-    B      = prop.number_blades
+    B      = prop.number_of_blades
     R      = prop.tip_radius
     Rh     = prop.hub_radius
     omega  = prop.angular_velocity    # Rotation Rate in rad/s
@@ -246,7 +246,7 @@
         #Step 10, repeat starting at step 2 with the new zeta
         diff = abs(zeta-zetan)
         
-        zeta = zetan[0][0]
+        zeta = zetan
     
     #Step 11, determine propeller efficiency etc...
     
@@ -272,18 +272,6 @@
     MCA    = c/4. - c[0]/4.
     
     Thrust = Tc*rho*(V**2)*np.pi*(R**2)/2
-<<<<<<< HEAD
-    Power  = Pc*rho*(V**3)*np.pi*(R**2)/2
-    Cp     = Power/(rho*(n**3)*(D**5))
-    
-    # compute max thickness distribution using NACA 4 series eqn
-    t_max          = np.zeros(N)
-    for idx in range(N):
-        c_blade    = np.linspace(0,c[idx],N)          # local chord  
-        t          = (5*c_blade)*(0.2969*np.sqrt(c_blade) - 0.1260*c_blade - 0.3516*(c_blade**2) + 0.2843*(c_blade**3) - 0.1015*(c_blade**4)) # local thickness distribution
-        t_max[idx] = np.max(t)                       
- 
-=======
     Power  = Pc*rho*(V**3)*np.pi*(R**2)/2 
     Ct     = Thrust/(rho*(n*n)*(D*D*D*D))
     Cp     = Power/(rho*(n*n*n)*(D*D*D*D*D))  
@@ -296,7 +284,6 @@
         t_c[i]   = airfoil_geometry_data.thickness_to_chord[a_loc[i]]    
         t_max[i] = airfoil_geometry_data.max_thickness[a_loc[i]]*c[i]
         
->>>>>>> 6504b957
     # Nondimensional thrust
     if prop.design_power == None: 
         prop.design_power = Power[0]        
@@ -316,7 +303,7 @@
     prop.twist_distribution         = beta
     prop.chord_distribution         = c
     prop.radius_distribution        = r 
-    prop.number_blades              = int(B)
+    prop.number_of_blades              = int(B)
     prop.design_power_coefficient   = Cp 
     prop.design_thrust_coefficient  = Ct 
     prop.mid_chord_aligment         = MCA
