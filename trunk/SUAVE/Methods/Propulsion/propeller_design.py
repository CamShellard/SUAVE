--- conflicted
+++ resolved
@@ -245,12 +245,8 @@
     
         #Step 10, repeat starting at step 2 with the new zeta
         diff = abs(zeta-zetan)
-        
-<<<<<<< HEAD
-        zeta = zetan
-=======
-        zeta = zetan#[0][0]
->>>>>>> c10e9523
+         
+        zeta = zetan 
     
     #Step 11, determine propeller efficiency etc...
     
