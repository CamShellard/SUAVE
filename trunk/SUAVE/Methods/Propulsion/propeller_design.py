--- conflicted
+++ resolved
@@ -11,7 +11,7 @@
 
 import SUAVE
 import numpy as np
-from SUAVE.Core import Units
+from SUAVE.Core import Units , Data
 from SUAVE.Methods.Aerodynamics.XFOIL.compute_airfoil_polars import read_airfoil_geometry
 # ----------------------------------------------------------------------
 #  Propeller Design
@@ -211,9 +211,6 @@
     prop.twist_distribution         = beta
     prop.chord_distribution         = c
     prop.Cp                         = Cp
-<<<<<<< HEAD
-    prop.mid_chord_aligment         = MCA  
-=======
     prop.mid_chord_aligment         = MCA
      
     # compute airfoil sections if given
@@ -224,6 +221,4 @@
         if dim_sec != N:
             raise AssertionError("Number of sections not equal to number of stations")
         prop.airfoil_data = read_airfoil_geometry(a_sec)  
->>>>>>> 24eb86ec
-    
     return prop