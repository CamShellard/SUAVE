--- conflicted
+++ resolved
@@ -98,11 +98,7 @@
         #compute wing chords at flap start and end
         delta_chord = chord_tip - chord_root
         
-<<<<<<< HEAD
-        wing_chord_flap_start = chord_root + delta_chord * flap.span_fraction_start
-=======
         wing_chord_flap_start = chord_root + delta_chord * flap.span_fraction_start 
->>>>>>> 22ae1751
         wing_chord_flap_end   = chord_root + delta_chord * flap.span_fraction_end
         wing_mac_flap = 2./3.*( wing_chord_flap_start+wing_chord_flap_end - \
                                 wing_chord_flap_start*wing_chord_flap_end/  \
@@ -111,15 +107,9 @@
         flap.chord_dimensional = wing_mac_flap * flap.chord_fraction
         flap_chord_start        = wing_chord_flap_start * flap.chord_fraction
         flap_chord_end          = wing_chord_flap_end * flap.chord_fraction
-<<<<<<< HEAD
-        flap.area               = (flap_chord_start + flap_chord_end) * (flap.span_fraction_end- flap.span_fraction_start)*span / 2.
-        affected_area           = (wing_chord_flap_start + wing_chord_flap_end) * (flap.span_fraction_end- flap.span_fraction_start)*span / 2.
-
-=======
         flap.area               = (flap_chord_start + flap_chord_end) * (flap.span_fraction_end- flap.span_fraction_start)*span / 2.    
         affected_area           = (wing_chord_flap_start + wing_chord_flap_end) * (flap.span_fraction_end- flap.span_fraction_start)*span / 2.          
          
->>>>>>> 22ae1751
     # update
     wing.chords.root                = chord_root
     wing.chords.tip                 = chord_tip
