# compute_aircraft_center_of_gravity.py
# 
# Created:  Oct 2015, M. Vegh
# Modified: Jan 2016, E. Botero

# ----------------------------------------------------------------------
#  Imports
# ----------------------------------------------------------------------

import numpy as np

# ----------------------------------------------------------------------
#  Computer Aircraft Center of Gravity
# ----------------------------------------------------------------------

def compute_aircraft_center_of_gravity(vehicle, nose_load_fraction=.06):
    #computes the CG for the vehicle from the assigned vehicle mass properties and locations
    
    #unpack components
    wing               = vehicle.wings['main_wing']
    h_tail             = vehicle.wings['horizontal_stabilizer']
    v_tail             = vehicle.wings['vertical_stabilizer']
    control_systems    = vehicle.control_systems
    fuselage           = vehicle.fuselages['fuselage']
    landing_gear       = vehicle.landing_gear
    #main_landing_gear  = vehicle.main_landing_gear
    #nose_landing_gear  = vehicle.nose_landing_gear    
    propulsor_name     = vehicle.propulsors.keys()[0]
    propulsor          = vehicle.propulsors[propulsor_name]
    electrical_systems = vehicle.electrical_systems
    avionics           = vehicle.avionics
    furnishings        = vehicle.furnishings
    passenger_weights  = vehicle.passenger_weights
    air_conditioner    = vehicle.air_conditioner
    fuel               = vehicle.fuel
    apu                = vehicle.apu
    hydraulics         = vehicle.hydraulics
    optionals          = vehicle.optionals
    
    #compute moments from each component about the nose of the aircraft
    
    # Wing
    wing_cg                   = wing.mass_properties.center_of_gravity
    wing_moment               = (wing.origin+wing_cg)*wing.mass_properties.mass
    
    # Horizontal Tail
    h_tail_cg                 = h_tail.mass_properties.center_of_gravity
    h_tail_moment             = (h_tail.origin+h_tail_cg)*h_tail.mass_properties.mass
    
    # Verical Tail
    v_tail_cg                 = v_tail.mass_properties.center_of_gravity
    v_tail_moment             = (v_tail.origin+ v_tail_cg)*(v_tail.mass_properties.mass+v_tail.rudder.mass_properties.mass)
    
    # Control Ssytems
    control_systems_cg        = control_systems.mass_properties.center_of_gravity
    control_systems_moment    = (control_systems.origin+control_systems_cg )*control_systems.mass_properties.mass
    
    # Fuselage
    fuselage_cg               = fuselage.mass_properties.center_of_gravity
    fuselage_moment           = (fuselage.origin+fuselage_cg)*fuselage.mass_properties.mass 
    
    # Turbofan
    propulsor_cg              = propulsor.mass_properties.center_of_gravity
    propulsor_moment          = (propulsor.origin+propulsor_cg)*propulsor.mass_properties.mass
    
    # Electrical system
    electrical_systems_cg     = electrical_systems.mass_properties.center_of_gravity
    electrical_systems_moment = (electrical_systems.origin+electrical_systems_cg)*electrical_systems.mass_properties.mass
    
    # Avionics
    avionics_cg               = avionics.mass_properties.center_of_gravity
    avionics_moment           = (avionics.origin+avionics_cg)*avionics.mass_properties.mass
    
    # Furnishings
    furnishings_cg            = furnishings.mass_properties.center_of_gravity
    furnishings_moment        = (furnishings.origin+furnishings_cg )*furnishings.mass_properties.mass
    
    # Passengers
    passengers_cg             = passenger_weights.mass_properties.center_of_gravity
    passengers_moment         = (passenger_weights.origin+passengers_cg)*passenger_weights.mass_properties.mass
    
    # Air conditioning
    ac_cg                     = air_conditioner.mass_properties.center_of_gravity
    ac_moment                 = (air_conditioner.origin+ac_cg)*air_conditioner.mass_properties.mass
    
    # Fuel
    fuel_cg                   = fuel.mass_properties.center_of_gravity
    fuel_moment               = (fuel.origin+fuel_cg)*fuel.mass_properties.mass
    
    # APU
    apu_cg                    = apu.mass_properties.center_of_gravity
    apu_moment                = (apu.origin+apu_cg)*apu.mass_properties.mass
    
    # Hydraulics
    hydraulics_cg             = hydraulics.mass_properties.center_of_gravity
    hydraulics_moment         = (hydraulics.origin+hydraulics_cg)*hydraulics.mass_properties.mass
    
    # Optionals
    optionals_cg              = optionals.mass_properties.center_of_gravity
    optionals_moment          = (optionals.origin+optionals_cg)*optionals.mass_properties.mass
    
    #optionals_moment         =np.array([fuselage.lengths.total*.51,0,0])*optionals.mass_properties.mass 
    
    # Landing Gear
<<<<<<< HEAD
    landing_gear.origin      = 1*(fuselage.origin) #front gear location
    landing_gear.origin[0]   = fuselage.origin[0][0]+fuselage.lengths.nose
=======
    landing_gear.origin       = 1*(fuselage.origin) #front gear location
    landing_gear.origin[0][0] = fuselage.origin[0][0]+fuselage.lengths.nose
>>>>>>> 27e24ffd
    
    #find moment of every object other than landing gear to find aft gear location, then cg
    sum_moments              = (wing_moment+h_tail_moment+v_tail_moment+control_systems_moment+\
        fuselage_moment+propulsor_moment+electrical_systems_moment+\
        avionics_moment+furnishings_moment+passengers_moment+ac_moment+\
        fuel_moment+apu_moment+ hydraulics_moment+optionals_moment  )
            
    #took some algebra to get this
    aft_gear_location                             = sum_moments \
        /(vehicle.mass_properties.takeoff+landing_gear.mass_properties.mass/(1-nose_load_fraction))
    
    #assume that nose landing gear is 10% of landing gear weight (rough estimate based on data in Roskam,
    # Airplaine Design:Part V:Component Weight Estimation)
    aft_gear_fraction                             = .9  
    landing_gear_cg                                = aft_gear_location*aft_gear_fraction
    landing_gear.mass_properties.center_of_gravity = landing_gear_cg      
    landing_gear_moment                            = (landing_gear.origin+landing_gear_cg)*landing_gear.mass_properties.mass
   
    vehicle.mass_properties.center_of_gravity      = (sum_moments+landing_gear_moment)/vehicle.mass_properties.max_takeoff
    vehicle.mass_properties.center_of_gravity[0,1] = 0 #symmetric aircraft
    
    sum_moments_less_fuel = sum_moments-fuel_moment
    
    vehicle.mass_properties.zero_fuel_center_of_gravity = \
        (sum_moments_less_fuel+landing_gear_moment)/vehicle.mass_properties.max_zero_fuel
    
    return vehicle.mass_properties.center_of_gravity
<|MERGE_RESOLUTION|>--- conflicted
+++ resolved
@@ -102,13 +102,8 @@
     #optionals_moment         =np.array([fuselage.lengths.total*.51,0,0])*optionals.mass_properties.mass 
     
     # Landing Gear
-<<<<<<< HEAD
-    landing_gear.origin      = 1*(fuselage.origin) #front gear location
-    landing_gear.origin[0]   = fuselage.origin[0][0]+fuselage.lengths.nose
-=======
     landing_gear.origin       = 1*(fuselage.origin) #front gear location
     landing_gear.origin[0][0] = fuselage.origin[0][0]+fuselage.lengths.nose
->>>>>>> 27e24ffd
     
     #find moment of every object other than landing gear to find aft gear location, then cg
     sum_moments              = (wing_moment+h_tail_moment+v_tail_moment+control_systems_moment+\
